# frozen_string_literal: true

module Mongo
  # Helper functions used by benchmarking tasks
  module Benchmarking
    extend self

    # Load a json file and represent each document as a Hash.
    #
    # @example Load a file.
    #   Benchmarking.load_file(file_name)
    #
    # @param [ String ] The file name.
    #
    # @return [ Array ] A list of extended-json documents.
    #
    # @since 2.2.3
    def load_file(file_name)
      File.open(file_name, 'r') do |f|
        f.each_line.collect do |line|
          parse_json(line)
        end
      end
    end

    # Load a json document as a Hash and convert BSON-specific types.
    # Replace the _id field as an BSON::ObjectId if it's represented as '$oid'.
    #
    # @example Parse a json document.
    #   Benchmarking.parse_json(document)
    #
    # @param [ Hash ] The json document.
    #
    # @return [ Hash ] An extended-json document.
    #
    # @since 2.2.3
    def parse_json(document)
      JSON.parse(document).tap do |doc|
        doc['_id'] = ::BSON::ObjectId.from_string(doc['_id']['$oid']) if doc['_id'] && doc['_id']['$oid']
      end
    end

    # The spec requires that most benchmarks use a variable number of
    # iterations, defined as follows:
    #
    # * iterations should loop for at least 1 minute cumulative execution
    #   time
    # * iterations should stop after 100 iterations or 5 minutes cumulative
    #   execution time, whichever is shorter
    #
    # This method will yield once for each iteration.
    #
    # @param [ Integer ] max_iterations the maximum number of iterations to
    #   attempt (default: 100)
    # @param [ Integer ] min_time the minimum number of seconds to spend
    #   iterating
    # @param [ Integer ] max_time the maximum number of seconds to spend
    #   iterating.
    #
    # @return [ Array<Float> ] the timings for each iteration
    def benchmark(max_iterations: Benchmarking::TEST_REPETITIONS, min_time: 60, max_time: 5 * 60, &block)
      [].tap do |results|
        iteration_count = 0
        cumulative_time = 0

        loop do
          timing = Benchmark.realtime(&block)

          iteration_count += 1
          cumulative_time += timing
          results.push timing

          # always stop after the maximum time has elapsed, regardless of
          # iteration count.
          break if cumulative_time > max_time

          # otherwise, break if the minimum time has elapsed, and the maximum
          # number of iterations have been reached.
          break if cumulative_time >= min_time && iteration_count >= max_iterations
<<<<<<< HEAD
        end
      end
    end

    # Formats and displays a report of the given results.
    #
    # @param [ Hash ] results the results of a benchmarking run.
    # @param [ Integer ] indent how much the report should be indented.
    # @param [ Array<Numeric> ] percentiles the percentile values to report
    def report(results, indent: 0, percentiles: [ 10, 25, 50, 75, 90, 95, 98, 99 ])
      results.each do |key, value|
        puts format('%*s%s:', indent, '', key)

        if value.respond_to?(:summary)
          puts value.summary(indent + 2, percentiles)
        else
          report(value, indent: indent + 2, percentiles: percentiles)
=======
>>>>>>> 0f866fd5
        end
      end
    end

    # Formats and displays a report of the given results.
    #
    # @param [ Hash ] results the results of a benchmarking run.
    # @param [ Integer ] indent how much the report should be indented.
    # @param [ Array<Numeric> ] percentiles the percentile values to report
    def report(results, indent: 0, percentiles: [ 10, 25, 50, 75, 90, 95, 98, 99 ])
      results.each do |key, value|
        puts format('%*s%s:', indent, '', key)
        if value.is_a?(Hash)
          report(value, indent: indent + 2, percentiles: percentiles)
        else
          report_result(value, indent, percentiles)
        end
      end
    end

    # A utility class for returning the list item at a given percentile
    # value.
    class Percentiles
      # @return [ Array<Number> ] the sorted list of numbers to consider
      attr_reader :list

      # Create a new Percentiles object that encapsulates the given list of
      # numbers.
      #
      # @param [ Array<Number> ] list the list of numbers to considier
      def initialize(list)
        @list = list.sort
      end

      # Finds and returns the element in the list that represents the given
      # percentile value.
      #
      # @param [ Number ] percentile a number in the range [1,100]
      #
      # @return [ Number ] the element of the list for the given percentile.
      def [](percentile)
        i = (list.size * percentile / 100.0).ceil - 1
        list[i]
      end
    end

    # Get the median of values in a list.
    #
    # @example Get the median.
    #   Benchmarking.median(values)
    #
    # @param [ Array ] values The values to get the median of.
    #
    # @return [ Numeric ] The median of the list.
    def median(values)
      i = (values.size / 2) - 1
      values.sort[i]
    end

    # Runs a given block with GC disabled.
    def without_gc
      GC.disable
      yield
    ensure
      GC.enable
<<<<<<< HEAD
=======
    end

    private

    # Formats and displays the results of a single benchmark run.
    #
    # @param [ Array<Numeric> ] results the results to report
    # @param [ Integer ] indent how much the report should be indented
    # @param [ Array<Numeric> ] percentiles the percentiles to report
    def report_result(results, indent, percentiles)
      ps = Percentiles.new(results)
      puts format('%*smedian: %g', indent + 2, '', ps[50])
      puts format('%*spercentiles:', indent + 2, '')
      percentiles.each do |pct|
        puts format('%*s%g: %g', indent + 4, '', pct, ps[pct])
      end
>>>>>>> 0f866fd5
    end
  end
end<|MERGE_RESOLUTION|>--- conflicted
+++ resolved
@@ -77,7 +77,6 @@
           # otherwise, break if the minimum time has elapsed, and the maximum
           # number of iterations have been reached.
           break if cumulative_time >= min_time && iteration_count >= max_iterations
-<<<<<<< HEAD
         end
       end
     end
@@ -95,8 +94,6 @@
           puts value.summary(indent + 2, percentiles)
         else
           report(value, indent: indent + 2, percentiles: percentiles)
-=======
->>>>>>> 0f866fd5
         end
       end
     end
@@ -112,7 +109,7 @@
         if value.is_a?(Hash)
           report(value, indent: indent + 2, percentiles: percentiles)
         else
-          report_result(value, indent, percentiles)
+          puts value.summary(indent, percentiles)
         end
       end
     end
@@ -162,25 +159,6 @@
       yield
     ensure
       GC.enable
-<<<<<<< HEAD
-=======
-    end
-
-    private
-
-    # Formats and displays the results of a single benchmark run.
-    #
-    # @param [ Array<Numeric> ] results the results to report
-    # @param [ Integer ] indent how much the report should be indented
-    # @param [ Array<Numeric> ] percentiles the percentiles to report
-    def report_result(results, indent, percentiles)
-      ps = Percentiles.new(results)
-      puts format('%*smedian: %g', indent + 2, '', ps[50])
-      puts format('%*spercentiles:', indent + 2, '')
-      percentiles.each do |pct|
-        puts format('%*s%g: %g', indent + 4, '', pct, ps[pct])
-      end
->>>>>>> 0f866fd5
     end
   end
 end