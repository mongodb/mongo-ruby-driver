# frozen_string_literal: true
# encoding: utf-8

module CommonShortcuts
  module ClassMethods
    # Declares a topology double, which is configured to accept summary
    # calls as those are used in SDAM event creation
    def declare_topology_double
      let(:topology) do
        double('topology').tap do |topology|
          allow(topology).to receive(:summary)
        end
      end
    end

    # For tests which require clients to connect, clean slate asks all
    # existing clients to be closed prior to the test execution.
    # Note that clean_slate closes all clients for each test in the scope.
    def clean_slate
      before do
        ClientRegistry.instance.close_all_clients
        BackgroundThreadRegistry.instance.verify_empty!
      end
    end

    # Similar to clean slate but closes clients once before all tests in
    # the scope. Use when the tests do not create new clients but do not
    # want any background output from previously existing clients.
    def clean_slate_for_all
      before(:all) do
        ClientRegistry.instance.close_all_clients
        BackgroundThreadRegistry.instance.verify_empty!
      end
    end

    # If only the lite spec helper was loaded, this method does nothing.
    # If the full spec helper was loaded, this method performs the same function
    # as clean_state_for_all.
    def clean_slate_for_all_if_possible
      before(:all) do
        if defined?(ClusterTools)
          ClientRegistry.instance.close_all_clients
          BackgroundThreadRegistry.instance.verify_empty!
        end
      end
    end

    # For some reason, there are tests which fail on evergreen either
    # intermittently or reliably that always succeed locally.
    # Debugging of tests in evergreen is difficult/impossible,
    # thus this workaround.
    def clean_slate_on_evergreen
      before(:all) do
        if SpecConfig.instance.ci?
          ClientRegistry.instance.close_all_clients
        end
      end
    end

    # Applies environment variable overrides in +env+ to the global environment
    # (+ENV+) for the duration of each test.
    #
    # If a key's value in +env+ is nil, this key is removed from +ENV+.
    #
    # When the test finishes, the values in original +ENV+ that were overridden
    # by +env+ are restored. If a key was not in original +ENV+ and was
    # overridden by +env+, this key is removed from +ENV+ after the test.
    #
    # If the environment variables are not known at test definition time
    # but are determined at test execution time, pass a block instead of
    # the +env+ parameter and return the desired environment variables as
    # a Hash from the block.
    def local_env(env = nil, &block)
      around do |example|
        env ||= block.call

        # This duplicates ENV.
        # Note that ENV.dup produces an Object which does not behave like
        # the original ENV, and hence is not usable.
        saved_env = ENV.to_h
        env.each do |k, v|
          if v.nil?
            ENV.delete(k)
          else
            ENV[k] = v
          end
        end

        begin
          example.run
        ensure
          env.each do |k, v|
            if saved_env.key?(k)
              ENV[k] = saved_env[k]
            else
              ENV.delete(k)
            end
          end
        end
      end
    end

    def clear_ocsp_cache
      before do
        Mongo.clear_ocsp_cache
      end
    end

    def with_ocsp_mock(ca_file_path, responder_cert_path, responder_key_path,
      fault: nil, port: 8100
    )
      clear_ocsp_cache

      around do |example|
        args = [
          SpecConfig.instance.ocsp_files_dir.join('ocsp_mock.py').to_s,
          '--ca_file', ca_file_path.to_s,
          '--ocsp_responder_cert', responder_cert_path.to_s,
          '--ocsp_responder_key', responder_key_path.to_s,
          '-p', port.to_s,
        ]
        if SpecConfig.instance.client_debug?
          # Use when debugging - tests run faster without -v.
          args << '-v'
        end
        if fault
          args += ['--fault', fault]
        end
        process = ChildProcess.new(*args)

        process.io.inherit!

        retried = false
        begin
          process.start
        rescue
          if retried
            raise
          else
            sleep 1
            retried = true
            retry
          end
        end

        begin
          sleep 0.4
          example.run
        ensure
          if process.exited?
            raise "Spawned process exited before we stopped it"
          end

          process.stop
          process.wait
        end
      end
    end
  end

  module InstanceMethods
    def kill_all_server_sessions
      begin
        ClientRegistry.instance.global_client('root_authorized').command(killAllSessions: [])
      # killAllSessions also kills the implicit session which the driver uses
      # to send this command, as a result it always fails
      rescue Mongo::Error::OperationFailure => e
        # "operation was interrupted"
        unless e.code == 11601
          raise
        end
      end
    end

    def wait_for_all_servers(cluster)
      # Cluster waits for initial round of sdam until the primary
      # is discovered, which means by the time a connection is obtained
      # here some of the servers in the topology may still be unknown.
      # This messes with event expectations below. Therefore, wait for
      # all servers in the topology to be checked.
      #
      # This wait here assumes all addresses specified for the test
      # suite are for working servers of the cluster; if this is not
      # the case, this test will fail due to exceeding the general
      # test timeout eventually.
      while cluster.servers_list.any? { |server| server.unknown? }
        warn "Waiting for unknown servers in #{cluster.summary}"
        sleep 0.25
      end
    end

    def make_server(mode, options = {})
      tags = options[:tags] || {}
      average_round_trip_time = if mode == :unknown
        nil
      else
        options[:average_round_trip_time] || 0
      end

      if mode == :unknown
        config = {}
      else
        config = {
          'isWritablePrimary' => mode == :primary,
          'secondary' => mode == :secondary,
          'arbiterOnly' => mode == :arbiter,
          'isreplicaset' => mode == :ghost,
          'hidden' => mode == :other,
          'msg' => mode == :mongos ? 'isdbgrid' : nil,
          'tags' => tags,
          'ok' => 1,
          'minWireVersion' => 2, 'maxWireVersion' => 8,
        }
        if [:primary, :secondary, :arbiter, :other].include?(mode)
          config['setName'] = 'mongodb_set'
        end
      end

      listeners = Mongo::Event::Listeners.new
      monitoring = Mongo::Monitoring.new
      address = options[:address]

      cluster = double('cluster')
      allow(cluster).to receive(:topology).and_return(topology)
      allow(cluster).to receive(:app_metadata)
      allow(cluster).to receive(:options).and_return({})
      allow(cluster).to receive(:run_sdam_flow)
      allow(cluster).to receive(:monitor_app_metadata)
      allow(cluster).to receive(:push_monitor_app_metadata)
      allow(cluster).to receive(:heartbeat_interval).and_return(10)
      server = Mongo::Server.new(address, cluster, monitoring, listeners,
        monitoring_io: false)
      # Since the server references a double for the cluster, the server
      # must be closed in the scope of the example.
      register_server(server)
<<<<<<< HEAD
      description = Mongo::Server::Description.new(address, config, average_round_trip_time)
=======
      description = Mongo::Server::Description.new(
        address, ismaster,
        average_round_trip_time: average_round_trip_time,
      )
>>>>>>> 925a9a13
      server.tap do |s|
        allow(s).to receive(:description).and_return(description)
      end
    end

    def make_protocol_reply(payload)
      Mongo::Protocol::Reply.new.tap do |reply|
        reply.instance_variable_set('@flags', [])
        reply.instance_variable_set('@documents', [payload])
      end
    end

    def make_not_master_reply
      make_protocol_reply(
        'ok' => 0, 'code' => 10107, 'errmsg' => 'not master'
      )
    end

    def make_node_recovering_reply
      make_protocol_reply(
        'ok' => 0, 'code' => 11602, 'errmsg' => 'InterruptedDueToStepDown'
      )
    end

    def make_node_shutting_down_reply
      make_protocol_reply(
        'ok' => 0, 'code' => 91, 'errmsg' => 'shutdown in progress'
      )
    end

    def register_cluster(cluster)
      finalizer = lambda do |cluster|
        cluster.disconnect!
      end
      LocalResourceRegistry.instance.register(cluster, finalizer)
    end

    def register_server(server)
      finalizer = lambda do |server|
        if server.connected?
          server.disconnect!
        end
      end
      LocalResourceRegistry.instance.register(server, finalizer)
    end

    def register_background_thread_object(bgt_object)
      finalizer = lambda do |bgt_object|
        bgt_object.stop!
      end
      LocalResourceRegistry.instance.register(bgt_object, finalizer)
    end

    def register_pool(pool)
      finalizer = lambda do |pool|
        if !pool.closed?
          pool.close(wait: true)
        end
      end
      LocalResourceRegistry.instance.register(pool, finalizer)
    end

    # Stop monitoring threads on the specified clients, after ensuring
    # each client has a writable server. Used for tests which assert on
    # global side effects like log messages being generated, to prevent
    # background threads from interfering with assertions.
    def stop_monitoring(*clients)
      clients.each do |client|
        client.cluster.next_primary
        client.cluster.disconnect!
      end
    end

    DNS_INTERFACES = [
      [:udp, "0.0.0.0", 5300],
      [:tcp, "0.0.0.0", 5300],
    ]

    def mock_dns(config)
      semaphore = Mongo::Semaphore.new

      thread = Thread.new do
        RubyDNS::run_server(DNS_INTERFACES) do
          config.each do |(query, type, *answers)|

            resource_cls = Resolv::DNS::Resource::IN.const_get(type.to_s.upcase)
            resources = answers.map do |answer|
              resource_cls.new(*answer)
            end
            match(query, resource_cls) do |req|
              req.add(resources)
            end
          end

          semaphore.signal
        end
      end

      semaphore.wait

      begin
        yield
      ensure
        10.times do
          if $last_async_task
            break
          end
          sleep 0.5
        end

        # Hack to stop the server - https://github.com/socketry/rubydns/issues/75
        if $last_async_task.nil?
          STDERR.puts "No async task - server never started?"
        else
          $last_async_task.stop
        end

        thread.kill
        thread.join
      end
    end
  end
end<|MERGE_RESOLUTION|>--- conflicted
+++ resolved
@@ -233,14 +233,10 @@
       # Since the server references a double for the cluster, the server
       # must be closed in the scope of the example.
       register_server(server)
-<<<<<<< HEAD
-      description = Mongo::Server::Description.new(address, config, average_round_trip_time)
-=======
       description = Mongo::Server::Description.new(
-        address, ismaster,
+        address, config,
         average_round_trip_time: average_round_trip_time,
       )
->>>>>>> 925a9a13
       server.tap do |s|
         allow(s).to receive(:description).and_return(description)
       end
