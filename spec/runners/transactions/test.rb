# frozen_string_literal: true
# encoding: utf-8

# Copyright (C) 2014-2020 MongoDB Inc.
#
# Licensed under the Apache License, Version 2.0 (the "License");
# you may not use this file except in compliance with the License.
# You may obtain a copy of the License at
#
#   http://www.apache.org/licenses/LICENSE-2.0
#
# Unless required by applicable law or agreed to in writing, software
# distributed under the License is distributed on an "AS IS" BASIS,
# WITHOUT WARRANTIES OR CONDITIONS OF ANY KIND, either express or implied.
# See the License for the specific language governing permissions and
# limitations under the License.

module Mongo
  module Transactions

    # Represents a single transaction test.
    #
    # @since 2.6.0
    class TransactionsTest < CRUD::CRUDTestBase
      include MongosMacros

      attr_reader :expected_results
      attr_reader :skip_reason

      attr_reader :results

      # Instantiate the new CRUDTest.
      #
      # @example Create the test.
      #   TransactionTest.new(data, test)
      #
      # @param [ Crud::Spec ] crud_spec The top level YAML specification object.
      # @param [ Array<Hash> ] data The documents the collection
      # must have before the test runs.
      # @param [ Hash ] test The test specification.
      #
      # @since 2.6.0
      def initialize(crud_spec, data, test)
        test = IceNine.deep_freeze(test)
        @spec = crud_spec
        @data = data || []
        @description = test['description']
        @client_options = {
          # Disable legacy read & write retries, so that when spec tests
          # disable modern retries we do not retry at all instead of using
          # legacy retries which is contrary to what the tests want.
          max_read_retries: 0,
          max_write_retries: 0,
          app_name: 'Tx spec - test client',
        }.update(::Utils.convert_client_options(test['clientOptions'] || {}))

        @fail_point_command = test['failPoint']

        @session_options = if opts = test['sessionOptions']
          Hash[opts.map do |session_name, options|
            [session_name.to_sym, ::Utils.convert_operation_options(options)]
          end]
        else
          {}
        end
        @skip_reason = test['skipReason']
        @multiple_mongoses = test['useMultipleMongoses']

        operations = test['operations']
        @operations = operations.map do |op|
          Operation.new(self, op)
        end

        @expectations = BSON::ExtJSON.parse_obj(test['expectations'], mode: :bson)

        if test['outcome']
          @outcome = Mongo::CRUD::Outcome.new(BSON::ExtJSON.parse_obj(test['outcome'], mode: :bson))
        end

        @expected_results = operations.map do |o|
          o = BSON::ExtJSON.parse_obj(o)

          # We check both o.key('error') and o['error'] to provide a better
          # error message in case error: false is ever needed in the tests
          if o.key?('error')
            if o['error']
              {'error' => true}
            else
              raise "Unsupported error value #{o['error']}"
            end
          else
            result = o['result']
            next result unless result.class == Hash

            # Change maps of result ids to arrays of ids
            result.dup.tap do |r|
              r.each do |k, v|
                next unless ['insertedIds', 'upsertedIds'].include?(k)
                r[k] = v.to_a.sort_by(&:first).map(&:last)
              end
            end
          end
        end
      end

      attr_reader :outcome

      def multiple_mongoses?
        @multiple_mongoses
      end

      def support_client
        @support_client ||= ClientRegistry.instance.global_client('root_authorized').use(@spec.database_name)
      end

      def admin_support_client
        @admin_support_client ||= support_client.use('admin')
      end

      def test_client
        @test_client ||= begin
          sdam_proc = lambda do |test_client|
            test_client.subscribe(Mongo::Monitoring::COMMAND, command_subscriber)

            test_client.subscribe(Mongo::Monitoring::TOPOLOGY_OPENING, sdam_subscriber)
            test_client.subscribe(Mongo::Monitoring::SERVER_OPENING, sdam_subscriber)
            test_client.subscribe(Mongo::Monitoring::SERVER_DESCRIPTION_CHANGED, sdam_subscriber)
            test_client.subscribe(Mongo::Monitoring::TOPOLOGY_CHANGED, sdam_subscriber)
            test_client.subscribe(Mongo::Monitoring::SERVER_CLOSED, sdam_subscriber)
            test_client.subscribe(Mongo::Monitoring::TOPOLOGY_CLOSED, sdam_subscriber)
            test_client.subscribe(Mongo::Monitoring::CONNECTION_POOL, sdam_subscriber)
          end

          ClientRegistry.instance.new_local_client(
            SpecConfig.instance.addresses,
            SpecConfig.instance.authorized_test_options.merge(
              database: @spec.database_name,
              auth_source: SpecConfig.instance.auth_options[:auth_source] || 'admin',
              sdam_proc: sdam_proc,
            ).merge(@client_options))
        end
      end

      def command_subscriber
        @command_subscriber ||= Mrss::EventSubscriber.new
      end

      def sdam_subscriber
        @sdam_subscriber ||= Mrss::EventSubscriber.new(name: 'sdam subscriber')
      end

      # Run the test.
      #
      # @example Run the test.
      #   test.run
      #
      # @return [ Result ] The result of running the test.
      #
      # @since 2.6.0
      def run
        @threads = {}

        results = @operations.map do |op|
          target = resolve_target(test_client, op)
          if op.needs_session?
            context = CRUD::Context.new(
              session0: session0,
              session1: session1,
              sdam_subscriber: sdam_subscriber,
              threads: @threads,
              primary_address: @primary_address,
            )
          else
            # Hack to support write concern operations tests, which are
            # defined to use transactions format but target pre-3.6 servers
            # that do not support sessions
            target ||= support_client
            context = CRUD::Context.new(
              sdam_subscriber: sdam_subscriber,
              threads: @threads,
              primary_address: @primary_address,
            )
          end

          op.execute(target, context).tap do
            @threads = context.threads
            @primary_address = context.primary_address
          end
        end

        session0_id = @session0&.session_id
        session1_id = @session1&.session_id

        @session0&.end_session
        @session1&.end_session

        actual_events = ::Utils.yamlify_command_events(command_subscriber.started_events)
        actual_events = actual_events.reject do |event|
          event['command_started_event']['command']['endSessions']
        end
        actual_events.each do |e|

          # Replace the session id placeholders with the actual session ids.
          payload = e['command_started_event']
          if @session0
            payload['command']['lsid'] = 'session0' if payload['command']['lsid'] == session0_id
          end
          if @session1
            payload['command']['lsid'] = 'session1' if payload['command']['lsid'] == session1_id
          end

        end

        @results = {
          results: results,
          contents: @result_collection.with(
            read: {mode: 'primary'},
            read_concern: { level: 'local' },
          ).find.sort(_id: 1).to_a,
          events: actual_events,
        }
      end

      def setup_test
        begin
          admin_support_client.command(killAllSessions: [])
        rescue Mongo::Error
        end

        if ClusterConfig.instance.fcv_ish >= '4.2'
          ::Utils.mongos_each_direct_client do |direct_client|
            direct_client.command(configureFailPoint: 'failCommand', mode: 'off')
          end
        end

        # Insert data into the key vault collection if required to do so by
        # the tests.
        if @spec.key_vault_data && !@spec.key_vault_data.empty?
          key_vault_coll = support_client
            .use(:keyvault)[:datakeys]
            .with(write: { w: :majority })

          key_vault_coll.drop
          key_vault_coll.insert_many(@spec.key_vault_data)
        end

        coll = support_client[@spec.collection_name].with(write: { w: :majority })
        coll.drop

        # Place a jsonSchema validator on the collection if required to do so
        # by the tests.
        collection_validator = if @spec.json_schema
          { '$jsonSchema' => @spec.json_schema }
        else
          {}
        end

        create_collection_spec = {
          create: @spec.collection_name,
          validator: collection_validator,
          writeConcern: { w: 'majority' }
        }
        if @spec.encrypted_fields
          encrypted_fields = @spec.encrypted_fields.dup
          if encrypted_fields.key?('fields')
<<<<<<< HEAD
            encrypted_fields['fields'] = encrypted_fields['fields'].map do |field|
              if field['queries'] && field['queries'].key?('contention')
                field['queries']['contention'] = BSON::Int64.new(field['queries']['contention'])
              end
              field
=======
            encrypted_fields['fields'] = encrypted_fields['fields'].dup.map do |field|
              if field['queries'] && field['queries'].key?('contention')
                new_field = field.dup
                new_field['queries'] = field['queries'].dup
                new_field['queries']['contention'] = BSON::Int64.new(field['queries']['contention'])
                new_field
              else
                field
              end
>>>>>>> ea7dc44d
            end
          end
          create_collection_spec[:encryptedFields] = encrypted_fields
        end
        support_client.command(create_collection_spec)

        coll.insert_many(@data) unless @data.empty?

        if description =~ /distinct/ || @operations.any? { |op| op.name == 'distinct' }
          run_mongos_distincts(@spec.database_name, 'test')
        end

        admin_support_client.command(@fail_point_command) if @fail_point_command

        @collection = test_client[@spec.collection_name]

        # Client-side encryption tests require the use of a separate client
        # without auto_encryption_options for querying results.
        result_collection_name = outcome&.collection_name || @spec.collection_name
        @result_collection = support_client.use(@spec.database_name)[result_collection_name]
      end

      def teardown_test

        if @fail_point_command
          admin_support_client.command(configureFailPoint: 'failCommand', mode: 'off')
        end

        if $disable_fail_points
          $disable_fail_points.each do |(fail_point_command, address)|
            client = ClusterTools.instance.direct_client(address,
              database: 'admin')
            client.command(configureFailPoint: fail_point_command['configureFailPoint'],
              mode: 'off')
          end
          $disable_fail_points = nil
        end

        if @test_client
          @test_client.cluster.session_pool.end_sessions
        end
      end

      def resolve_target(client, operation)
        case operation.object
        when 'session0'
          session0
        when 'session1'
          session1
        when 'testRunner'
          # We don't actually use this target in any way.
          nil
        else
          super
        end
      end

      def session0
        @session0 ||= test_client.start_session(@session_options[:session0] || {})
      end

      def session1
        @session1 ||= test_client.start_session(@session_options[:session1] || {})
      end
    end
  end
end<|MERGE_RESOLUTION|>--- conflicted
+++ resolved
@@ -263,13 +263,6 @@
         if @spec.encrypted_fields
           encrypted_fields = @spec.encrypted_fields.dup
           if encrypted_fields.key?('fields')
-<<<<<<< HEAD
-            encrypted_fields['fields'] = encrypted_fields['fields'].map do |field|
-              if field['queries'] && field['queries'].key?('contention')
-                field['queries']['contention'] = BSON::Int64.new(field['queries']['contention'])
-              end
-              field
-=======
             encrypted_fields['fields'] = encrypted_fields['fields'].dup.map do |field|
               if field['queries'] && field['queries'].key?('contention')
                 new_field = field.dup
@@ -279,7 +272,6 @@
               else
                 field
               end
->>>>>>> ea7dc44d
             end
           end
           create_collection_spec[:encryptedFields] = encrypted_fields
