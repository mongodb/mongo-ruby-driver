--- conflicted
+++ resolved
@@ -206,14 +206,8 @@
     def set_initial_data
       @spec['initialData']&.each do |entity_spec|
         spec = UsingHash[entity_spec]
-<<<<<<< HEAD
-        collection = root_authorized_client
-          .use(spec.use!('databaseName'))
-          .with(write_concern: {w: :majority})[spec.use!('collectionName')]
-=======
         collection = root_authorized_client.with(write_concern: {w: :majority}).
           use(spec.use!('databaseName'))[spec.use!('collectionName')]
->>>>>>> e10bbba1
         collection.drop
         docs = spec.use!('documents')
         if docs.any?
