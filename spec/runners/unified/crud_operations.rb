--- conflicted
+++ resolved
@@ -16,7 +16,6 @@
     def get_find_view(op)
       collection = entities.get(:collection, op.use!('object'))
       use_arguments(op) do |args|
-<<<<<<< HEAD
         filter = args.use!('filter')
         session = args.use('session')
 
@@ -32,40 +31,6 @@
         opts[:session] = entities.get(:session, session) if session
 
         req = collection.find(filter, **opts)
-=======
-        opts = {
-          let: args.use('let'),
-          comment: args.use('comment'),
-          allow_disk_use: args.use('allowDiskUse'),
-          show_disk_loc: args.use('showRecordId'),
-          return_key: args.use('returnKey'),
-          projection: args.use('projection'),
-          skip: args.use('skip'),
-          hint: args.use('hint'),
-          max_value: args.use('max'),
-          max_time_ms: args.use('maxTimeMS'),
-          min_value: args.use('min'),
-        }
-        if session = args.use('session')
-          opts[:session] = entities.get(:session, session)
-        end
-        if collation = args.use('collation')
-          opts[:collation] = collation
-        end
-        if args.key?('noCursorTimeout')
-          opts[:no_cursor_timeout] = args.use('noCursorTimeout')
-        end
-        if args.key?('oplogReplay')
-          opts[:oplog_replay] = args.use('oplogReplay')
-        end
-        if args.key?('allowPartialResults')
-          opts[:allow_partial_results] = args.use('allowPartialResults')
-        end
-        if timeout_ms = args.use('timeoutMS')
-          opts[:timeout_ms] = timeout_ms
-        end
-        req = collection.find(args.use!('filter'), **opts)
->>>>>>> 4133a25f
         if batch_size = args.use('batchSize')
           req = req.batch_size(batch_size)
         end
