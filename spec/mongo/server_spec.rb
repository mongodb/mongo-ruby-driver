--- conflicted
+++ resolved
@@ -267,8 +267,6 @@
   end
 
   describe '#summary' do
-<<<<<<< HEAD
-=======
     context 'server is primary' do
       let(:server) do
         make_server(:primary)
@@ -359,18 +357,11 @@
       end
     end
 
->>>>>>> 9ac51a75
     context 'server is unknown' do
       let(:server) do
         described_class.new(address, cluster, monitoring, listeners, SpecConfig.instance.test_options)
       end
 
-<<<<<<< HEAD
-      it 'includes unknown status' do
-        expect(server).to be_unknown
-        expect(server.summary).to match(/UNKNOWN/)
-      end
-=======
       before do
         expect(server).to be_unknown
       end
@@ -382,7 +373,6 @@
       it 'does not include replica set name' do
         expect(server.summary).not_to include('replica_set')
       end
->>>>>>> 9ac51a75
     end
   end
 end