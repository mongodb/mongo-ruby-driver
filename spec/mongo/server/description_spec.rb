--- conflicted
+++ resolved
@@ -345,11 +345,7 @@
       describe '#average_round_trip_time' do
 
         let(:description) do
-<<<<<<< HEAD
-          described_class.new(address, { 'secondary' => false }, 4.5)
-=======
           described_class.new(address, { 'secondary' => false }, average_round_trip_time: 4.5)
->>>>>>> 571e97b9
         end
 
         it 'defaults to nil' do
