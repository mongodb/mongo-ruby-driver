require 'spec_helper'

describe Mongo::Server::ConnectionPool do

  let(:options) { {max_pool_size: 2} }

  let(:server_options) do
    SpecConfig.instance.test_options.merge(options).merge(SpecConfig.instance.auth_options)
  end

  let(:address) do
    Mongo::Address.new(SpecConfig.instance.addresses.first)
  end

  let(:monitoring) do
    Mongo::Monitoring.new(monitoring: false)
  end

  let(:listeners) do
    Mongo::Event::Listeners.new
  end

  declare_topology_double

  let(:cluster) do
    double('cluster').tap do |cl|
      allow(cl).to receive(:topology).and_return(topology)
      allow(cl).to receive(:app_metadata).and_return(app_metadata)
      allow(cl).to receive(:options).and_return({})
      allow(cl).to receive(:update_cluster_time)
<<<<<<< HEAD
      allow(cl).to receive(:cluster_time).and_return(nil)
=======
      allow(cl).to receive(:run_sdam_flow)
>>>>>>> 2c49ea4c
    end
  end

  let(:server) do
    register_server(
      Mongo::Server.new(address, cluster, monitoring, listeners,
        {monitoring_io: false}.update(server_options)
      ).tap do |server|
        allow(server).to receive(:description).and_return(ClusterConfig.instance.primary_description)
      end
    )
  end

  let (:pool_options) do
    {}
  end

  let(:pool) do
    described_class.new(server, pool_options.merge(SpecConfig.instance.auth_options))
  end

  after do
    # todo change so we don't create a pool if one was not created already
    if pool
      pool.close(:force => true)
    end
  end

  describe '#initialize' do

    context 'when a min size is provided' do
      let (:pool_options) do
        { :min_pool_size => 2 }
      end

      it 'creates the pool with min size connections' do
        # Allow background thread to populate pool
        pool
        sleep 1

        expect(pool.size).to eq(2)
        expect(pool.available_count).to eq(2)
      end

      it 'does not use the same objects in the pool' do
        expect(pool.check_out).to_not equal(pool.check_out)
      end
    end

    context 'when min size exceeds default max size' do
      let (:pool_options) do
        { :min_pool_size => 10 }
      end

      it 'sets max size to equal provided min size' do
        expect(pool.max_size).to eq(10)
      end
    end

    context 'when no min size is provided' do

      it 'creates the pool with no connections' do
        expect(pool.size).to eq(0)
        expect(pool.available_count).to eq(0)
      end
    end

    context 'sizes given as min_size and max_size' do
      let (:pool_options) do
        { :min_size => 3, :max_size => 7 }
      end

      it 'sets sizes correctly' do
        expect(pool.min_size).to eq(3)
        expect(pool.max_size).to eq(7)
      end
    end

    context 'sizes given as min_pool_size and max_pool_size' do
      let (:pool_options) do
        { :min_pool_size => 3, :max_pool_size => 7 }
      end

      it 'sets sizes correctly' do
        expect(pool.min_size).to eq(3)
        expect(pool.max_size).to eq(7)
      end
    end

    context 'timeout given as wait_timeout' do
      let (:pool_options) do
        { :wait_timeout => 4 }
      end

      it 'sets wait timeout correctly' do
        expect(pool.wait_timeout).to eq(4)
      end
    end

    context 'timeout given as wait_queue_timeout' do
      let (:pool_options) do
        { :wait_queue_timeout => 4 }
      end

      it 'sets wait timeout correctly' do
        expect(pool.wait_timeout).to eq(4)
      end
    end
  end

  describe '#max_size' do
    context 'when a max pool size option is provided' do
      let (:pool_options) do
        { :max_pool_size => 3 }
      end

      it 'returns the max size' do
        expect(pool.max_size).to eq(3)
      end
    end

    context 'when no pool size option is provided' do

      it 'returns the default size' do
        expect(pool.max_size).to eq(5)
      end
    end

    context 'when pool is closed' do
      before do
        pool.close
      end

      it 'returns max size' do
        expect(pool.max_size).to eq(5)
      end
    end
  end

  describe '#wait_timeout' do
    context 'when the wait timeout option is provided' do
      let (:pool_options) do
        { :wait_queue_timeout => 3 }
      end

      it 'returns the wait timeout' do
        expect(pool.wait_timeout).to eq(3)
      end
    end

    context 'when the wait timeout option is not provided' do

      it 'returns the default wait timeout' do
        expect(pool.wait_timeout).to eq(1)
      end
    end
  end

  describe '#size' do
    context 'pool without connections' do
      it 'is 0' do
        expect(pool.size).to eq(0)
      end
    end

    context 'pool with a checked out connection' do
      before do
        pool.check_out
      end

      it 'is 1' do
        expect(pool.size).to eq(1)
      end
    end

    context 'pool with an available connection' do
      before do
        connection = pool.check_out
        pool.check_in(connection)
      end

      it 'is 1' do
        expect(pool.size).to eq(1)
      end
    end

    context 'when pool is closed' do
      before do
        pool.close
      end

      it 'raises PoolClosedError' do
        expect do
          pool.size
        end.to raise_error(Mongo::Error::PoolClosedError)
      end
    end
  end

  describe '#available_count' do
    context 'pool without connections' do
      it 'is 0' do
        expect(pool.available_count).to eq(0)
      end
    end

    context 'pool with a checked out connection' do
      before do
        pool.check_out
      end

      it 'is 0' do
        expect(pool.available_count).to eq(0)
      end
    end

    context 'pool with an available connection' do
      before do
        connection = pool.check_out
        pool.check_in(connection)
      end

      it 'is 1' do
        expect(pool.available_count).to eq(1)
      end
    end

    context 'when pool is closed' do
      before do
        pool.close
      end

      it 'raises PoolClosedError' do
        expect do
          pool.available_count
        end.to raise_error(Mongo::Error::PoolClosedError)
      end
    end
  end

  describe '#closed?' do
    context 'pool is not closed' do
      it 'is false' do
        expect(pool.closed?).to be false
      end
    end

    context 'pool is closed' do
      before do
        pool.close
      end

      it 'is true' do
        expect(pool.closed?).to be true
      end
    end
  end

  describe '#check_in' do
    let!(:pool) do
      server.pool
    end

    after do
      expect(server).to receive(:pool).and_return(pool)
      server.disconnect!
    end

    let(:options) { {max_pool_size: 2} }

    let(:connection) do
      pool.check_out
    end

    context 'when a connection is checked out on the thread' do

      before do
        pool.check_in(connection)
      end

      it 'returns the connection to the pool' do
        expect(pool.size).to eq(1)
      end
    end

    context 'connection of the same generation as pool' do
      before do
        expect(pool.generation).to eq(connection.generation)
      end

      it 'adds the connection to the pool' do
        # connection is checked out
        expect(pool.available_count).to eq(0)
        expect(pool.size).to eq(1)
        pool.check_in(connection)
        # now connection is in the queue
        expect(pool.available_count).to eq(1)
        expect(pool.size).to eq(1)
        expect(pool.check_out).to eq(connection)
      end
    end

    shared_examples 'does not add connection to pool' do
      it 'disconnects connection and does not add connection to pool' do
        # connection was checked out
        expect(pool.available_count).to eq(0)
        expect(pool.size).to eq(1)
        expect(connection).to receive(:disconnect!)
        pool.check_in(connection)
        # connection is not added to the pool, and no replacement
        # connection has been created at this point
        expect(pool.available_count).to eq(0)
        expect(pool.size).to eq(0)
        expect(pool.check_out).not_to eq(connection)
      end
    end

    context 'connection of earlier generation than pool' do
      let(:connection) do
        pool.check_out.tap do |connection|
          expect(connection).to receive(:generation).at_least(:once).and_return(0)
          expect(connection).not_to receive(:record_checkin!)
        end
      end

      before do
        expect(connection.generation < pool.generation).to be true
      end

      it_behaves_like 'does not add connection to pool'
    end

    context 'connection of later generation than pool' do
      let(:connection) do
        pool.check_out.tap do |connection|
          expect(connection).to receive(:generation).at_least(:once).and_return(7)
          expect(connection).not_to receive(:record_checkin!)
        end
      end

      before do
        expect(connection.generation > pool.generation).to be true
      end

      it_behaves_like 'does not add connection to pool'
    end

    context 'when pool is closed' do
      let(:connection) { pool.check_out }

      before do
        connection
        pool.close
      end

      it 'closes connection' do
        expect(connection.closed?).to be false
        expect(pool.instance_variable_get('@available_connections').length).to eq(0)
        pool.check_in(connection)
        expect(connection.closed?).to be true
        expect(pool.instance_variable_get('@available_connections').length).to eq(0)
      end
    end
  end

  describe '#check_out' do
    let!(:pool) do
      server.pool
    end

    context 'when a connection is checked out on a different thread' do

      let!(:connection) do
        Thread.new { pool.check_out }.join
      end

      it 'returns a new connection' do
        expect(pool.check_out.address).to eq(server.address)
      end

      it 'does not return the same connection instance' do
        expect(pool.check_out).to_not eql(connection)
      end
    end

    context 'when connections are checked out and checked back in' do

      it 'pulls the connection from the front of the queue' do
        first = pool.check_out
        second = pool.check_out
        pool.check_in(second)
        pool.check_in(first)
        expect(pool.check_out).to be(first)
      end
    end

    context 'when there is an available connection which is stale' do
      let(:options) do
        {max_pool_size: 2, max_idle_time: 0.1}
      end

      let(:connection) do
        pool.check_out.tap do |connection|
          allow(connection).to receive(:generation).and_return(pool.generation)
          allow(connection).to receive(:record_checkin!).and_return(connection)
          expect(connection).to receive(:last_checkin).at_least(:once).and_return(Time.now - 10)
        end
      end

      before do
        pool.check_in(connection)
      end

      it 'closes stale connection and creates a new one' do
        expect(connection).to receive(:disconnect!)
        expect(Mongo::Server::Connection).to receive(:new).and_call_original
        pool.check_out
      end
    end

    context 'when there are no available connections' do

      let(:options) do
        {max_pool_size: 1}
      end

      context 'when the max size is not reached' do

        it 'creates a new connection' do
          expect(Mongo::Server::Connection).to receive(:new).once.and_call_original
          expect(pool.check_out).to be_a(Mongo::Server::Connection)
          expect(pool.size).to eq(1)
        end
      end

      context 'when the max size is reached' do

        it 'raises a timeout error' do
          expect(Mongo::Server::Connection).to receive(:new).once.and_call_original
          expect {
            pool.check_out
            pool.check_out
          }.to raise_error(Timeout::Error)
          expect(pool.size).to eq(1)
        end
      end
    end

    context 'when waiting for a connection to be checked in' do

      let!(:connection) { pool.check_out }

      before do
        allow(connection).to receive(:record_checkin!).and_return(connection)
        Thread.new do
          sleep(0.5)
          pool.check_in(connection)
        end.join
      end

      it 'returns the checked in connection' do
        expect(pool.check_out).to eq(connection)
      end
    end

    context 'when pool is closed' do
      before do
        pool.close
      end

      it 'raises PoolClosedError' do
        expect do
          pool.check_out
        end.to raise_error(Mongo::Error::PoolClosedError)
      end
    end
  end

  describe '#disconnect!' do
    def create_pool(min_pool_size)
      described_class.new(server, max_pool_size: 3, min_pool_size: min_pool_size).tap do |pool|
        # kill background thread to test disconnect behavior
        pool.populator.stop!

        # make pool be of size 2 so that it has enqueued connections
        # when told to disconnect
        c1 = pool.check_out
        c2 = pool.check_out
        allow(c1).to receive(:record_checkin!).and_return(c1)
        allow(c2).to receive(:record_checkin!).and_return(c2)
        pool.check_in(c1)
        pool.check_in(c2)
        expect(pool.size).to eq(2)
        expect(pool.available_count).to eq(2)
      end
    end

    shared_examples_for 'disconnects and removes all connections in the pool and bumps generation' do
      it 'disconnects and removes and bumps' do
        old_connections = []
        pool.instance_variable_get('@available_connections').each do |connection|
          expect(connection).to receive(:disconnect!)
          old_connections << connection
        end

        expect(pool.size).to eq(2)
        expect(pool.available_count).to eq(2)

        pool.disconnect!

        expect(pool.size).to eq(0)
        expect(pool.available_count).to eq(0)

        new_connection = pool.check_out
        expect(old_connections).not_to include(new_connection)
        expect(new_connection.generation).to eq(2)
      end
    end

    context 'min size is 0' do
      let(:pool) do
        create_pool(0)
      end

      it_behaves_like 'disconnects and removes all connections in the pool and bumps generation'
    end

    context 'min size is not 0' do
      let(:pool) do
        create_pool(1)
      end

      it_behaves_like 'disconnects and removes all connections in the pool and bumps generation'
    end

    context 'when pool is closed' do
      before do
        pool.close
      end

      it 'raises PoolClosedError' do
        expect do
          pool.disconnect!
        end.to raise_error(Mongo::Error::PoolClosedError)
      end
    end
  end

  describe '#close' do
    context 'when pool is not closed' do
      it 'closes the pool' do
        expect(pool).not_to be_closed

        pool.close

        expect(pool).to be_closed
      end
    end

    context 'when pool is closed' do
      before do
        pool.close
      end

      it 'is a no-op' do
        pool.close
        expect(pool).to be_closed
      end
    end
  end

  describe '#inspect' do
    let(:options) { {min_pool_size: 3, max_pool_size: 7, wait_timeout: 9, wait_queue_timeout: 9} }

    let!(:pool) do
      server.pool
    end

    after do
      expect(server).to receive(:pool).and_return(pool)
      server.disconnect!
      pool.close # this will no longer be needed after server disconnect kills bg thread
    end

    it 'includes the object id' do
      expect(pool.inspect).to include(pool.object_id.to_s)
    end

    it 'includes the min size' do
      expect(pool.inspect).to include('min_size=3')
    end

    it 'includes the max size' do
      expect(pool.inspect).to include('max_size=7')
    end

    it 'includes the wait timeout' do
      expect(pool.inspect).to include('wait_timeout=9')
    end

    it 'includes the current size' do
      expect(pool.inspect).to include('current_size=')
    end

=begin obsolete
    it 'includes the queue inspection' do
      expect(pool.inspect).to include(pool.__send__(:queue).inspect)
    end
=end

    it 'indicates the pool is not closed' do
      expect(pool.inspect).not_to include('closed')
    end

    context 'when pool is closed' do
      before do
        pool.close
      end

      it 'returns inspection string' do
        expect(pool.inspect).to include('min_size=')
      end

      it 'indicates the pool is closed' do
        expect(pool.inspect).to include('closed')
      end
    end
  end

  describe '#with_connection' do
    let!(:pool) do
      server.pool
    end

    context 'when a connection cannot be checked out' do

      it 'does not add the connection to the pool' do
        pending 'Re-enable when connections are connected prior to being returned from check_out method'

        # fails because with_connection raises the SocketError which is not caught anywhere
        allow(pool).to receive(:check_out).and_raise(Mongo::Error::SocketError)
        pool.with_connection { |c| c }

        expect(pool.size).to eq(0)
      end
    end

    context 'when pool is closed' do
      before do
        pool.close
      end

      it 'raises PoolClosedError' do
        expect do
          pool.with_connection { |c| c }
        end.to raise_error(Mongo::Error::PoolClosedError)
      end
    end
  end

  # TODO verify modification.
  context 'when the connection does not finish authenticating before the thread is killed' do
    let!(:pool) do
      server.pool
    end

    let(:server_options) do
      { user: SpecConfig.instance.root_user.name, password: SpecConfig.instance.root_user.password }.merge(SpecConfig.instance.test_options).merge(min_pool_size:0, max_pool_size: 1)
    end

    before do
      pool
      ClientRegistry.instance.close_all_clients
    end

    it 'creates a new connection' do
      expect(Mongo::Auth).to receive(:get).and_raise(Mongo::Error)
      expect { pool.check_out }.to raise_error(Mongo::Error)
      expect(pool.size).to be(0)

      expect(Mongo::Auth).to receive(:get).and_call_original
      expect(pool.check_out).to be_a(Mongo::Server::Connection)
      expect(pool.size).to be(1)
    end
  end

  describe '#close_idle_sockets' do
    let!(:pool) do
      server.pool
    end

    context 'when there is a max_idle_time specified' do

      let(:options) do
        {max_pool_size: 2, max_idle_time: 0.5}
      end

      after do
        Timecop.return
      end

=begin obsolete
      context 'when the connections have not been checked out' do

        before do
          queue.each do |conn|
            expect(conn).not_to receive(:disconnect!)
          end
          sleep(0.5)
          pool.close_idle_sockets
        end

        it 'does not close any sockets' do
          expect(queue.none? { |c| c.connected? }).to be(true)
        end
      end
=end

      context 'when connections have been checked out and returned to the pool' do

        context 'when min size is 0' do

          let(:options) do
            {max_pool_size: 2, min_pool_size: 0, max_idle_time: 0.5}
          end

          before do
            c1 = pool.check_out
            c2 = pool.check_out
            pool.check_in(c1)
            pool.check_in(c2)
            sleep(0.5)
            expect(c1).to receive(:disconnect!).and_call_original
            expect(c2).to receive(:disconnect!).and_call_original
            pool.close_idle_sockets
          end

          it 'closes all idle sockets' do
            expect(pool.size).to be(0)
          end
        end

        context 'when min size is > 0' do
          before do
            # Kill background thread to test close_idle_socket behavior
            pool.populator.stop!
          end

          context 'when more than the number of min_size are checked out' do
            let(:options) do
              {max_pool_size: 5, min_pool_size: 3, max_idle_time: 0.5}
            end

            it 'closes and removes connections with idle sockets and does not connect new ones' do
              first = pool.check_out
              second = pool.check_out
              third = pool.check_out
              fourth = pool.check_out
              fifth = pool.check_out

              pool.check_in(fifth)

              expect(fifth).to receive(:disconnect!).and_call_original
              expect(fifth).not_to receive(:connect!)

              Timecop.travel(Time.now + 1)
              expect(pool.size).to be(5)
              expect(pool.available_count).to be(1)
              pool.close_idle_sockets

              expect(pool.size).to be(4)
              expect(pool.available_count).to be(0)
              expect(fifth.connected?).to be(false)
            end
          end

          context 'when between 0 and min_size number of connections are checked out' do

            let(:options) do
              {max_pool_size: 5, min_pool_size: 3, max_idle_time: 0.5}
            end

            it 'closes and removes connections with idle sockets and does not connect new ones' do
              first = pool.check_out
              second = pool.check_out
              third = pool.check_out
              fourth = pool.check_out
              fifth = pool.check_out

              pool.check_in(third)
              pool.check_in(fourth)
              pool.check_in(fifth)


              expect(third).to receive(:disconnect!).and_call_original
              expect(third).not_to receive(:connect!)

              expect(fourth).to receive(:disconnect!).and_call_original
              expect(fourth).not_to receive(:connect!)

              expect(fifth).to receive(:disconnect!).and_call_original
              expect(fifth).not_to receive(:connect!).and_call_original

              Timecop.travel(Time.now + 1)
              expect(pool.size).to be(5)
              expect(pool.available_count).to be(3)
              pool.close_idle_sockets

              expect(pool.size).to be(2)
              expect(pool.available_count).to be(0)

              expect(third.connected?).to be(false)
              expect(fourth.connected?).to be(false)
              expect(fifth.connected?).to be(false)
            end
          end
        end
      end
    end

    context 'when available connections include idle and non-idle ones' do
      let (:pool_options) do
        { max_pool_size: 2, max_idle_time: 0.5}
      end

      let(:pool) do
        described_class.new(server, pool_options.merge(SpecConfig.instance.auth_options))
      end

      let(:connection) do
        pool.check_out.tap do |con|
          allow(con).to receive(:disconnect!)
        end
      end

      it 'disconnects all expired and only expired connections' do
        c1 = pool.check_out
        expect(c1).to receive(:disconnect!).with(hash_including(reason: :idle))
        c2 = pool.check_out
        expect(c2).not_to receive(:disconnect!).with(hash_including(reason: :idle))

        pool.check_in(c1)
        Timecop.travel(Time.now + 1)
        pool.check_in(c2)

        expect(pool.size).to eq(2)
        expect(pool.available_count).to eq(2)

        expect(c1).not_to receive(:connect!)
        expect(c2).not_to receive(:connect!)

        pool.close_idle_sockets

        expect(pool.size).to eq(1)
        expect(pool.available_count).to eq(1)
      end
    end

    context 'when there is no max_idle_time specified' do

      let(:connection) do
        conn = pool.check_out
        conn.connect!
        pool.check_in(conn)
        conn
      end

<<<<<<< HEAD
      before do
        expect(connection).not_to receive(:disconnect!).with(hash_including(reason: :idle))
        pool.close_idle_sockets
      end

=======
>>>>>>> 2c49ea4c
      it 'does not close any sockets' do
        # Since per-test cleanup will close the pool and disconnect
        # the connection, we need to explicitly define the scope for the
        # assertions
        RSpec::Mocks.with_temporary_scope do
          expect(connection).not_to receive(:disconnect!)
          pool.close_idle_sockets
          expect(connection.connected?).to be(true)
        end
      end
    end
  end
end<|MERGE_RESOLUTION|>--- conflicted
+++ resolved
@@ -5,7 +5,7 @@
   let(:options) { {max_pool_size: 2} }
 
   let(:server_options) do
-    SpecConfig.instance.test_options.merge(options).merge(SpecConfig.instance.auth_options)
+    SpecConfig.instance.test_options.merge(SpecConfig.instance.auth_options).merge(options)
   end
 
   let(:address) do
@@ -28,11 +28,8 @@
       allow(cl).to receive(:app_metadata).and_return(app_metadata)
       allow(cl).to receive(:options).and_return({})
       allow(cl).to receive(:update_cluster_time)
-<<<<<<< HEAD
       allow(cl).to receive(:cluster_time).and_return(nil)
-=======
       allow(cl).to receive(:run_sdam_flow)
->>>>>>> 2c49ea4c
     end
   end
 
@@ -869,25 +866,30 @@
       end
 
       it 'disconnects all expired and only expired connections' do
-        c1 = pool.check_out
-        expect(c1).to receive(:disconnect!).with(hash_including(reason: :idle))
-        c2 = pool.check_out
-        expect(c2).not_to receive(:disconnect!).with(hash_including(reason: :idle))
-
-        pool.check_in(c1)
-        Timecop.travel(Time.now + 1)
-        pool.check_in(c2)
-
-        expect(pool.size).to eq(2)
-        expect(pool.available_count).to eq(2)
-
-        expect(c1).not_to receive(:connect!)
-        expect(c2).not_to receive(:connect!)
-
-        pool.close_idle_sockets
-
-        expect(pool.size).to eq(1)
-        expect(pool.available_count).to eq(1)
+        # Since per-test cleanup will close the pool and disconnect
+        # the connection, we need to explicitly define the scope for the
+        # assertions
+        RSpec::Mocks.with_temporary_scope do
+          c1 = pool.check_out
+          expect(c1).to receive(:disconnect!)
+          c2 = pool.check_out
+          expect(c2).not_to receive(:disconnect!)
+
+          pool.check_in(c1)
+          Timecop.travel(Time.now + 1)
+          pool.check_in(c2)
+
+          expect(pool.size).to eq(2)
+          expect(pool.available_count).to eq(2)
+
+          expect(c1).not_to receive(:connect!)
+          expect(c2).not_to receive(:connect!)
+
+          pool.close_idle_sockets
+
+          expect(pool.size).to eq(1)
+          expect(pool.available_count).to eq(1)
+        end
       end
     end
 
@@ -900,14 +902,6 @@
         conn
       end
 
-<<<<<<< HEAD
-      before do
-        expect(connection).not_to receive(:disconnect!).with(hash_including(reason: :idle))
-        pool.close_idle_sockets
-      end
-
-=======
->>>>>>> 2c49ea4c
       it 'does not close any sockets' do
         # Since per-test cleanup will close the pool and disconnect
         # the connection, we need to explicitly define the scope for the
