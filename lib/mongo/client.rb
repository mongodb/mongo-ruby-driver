--- conflicted
+++ resolved
@@ -446,23 +446,14 @@
     #       JSON Schemas obtained from the server. It protects against a
     #       malicious server advertising a false JSON Schema, which could trick
     #       the client into sending unencrypted data that should be encrypted.
-<<<<<<< HEAD
-    #     - Note: If a collection is present on both the encryptedFieldsMap
-    #       and schemaMap, an error will be raised.
-=======
     #     - Note: If a collection is present on both the :encrypted_fields_map
     #       and :schema_map, an error will be raised.
->>>>>>> 3aecd4ae
     #   - :bypass_auto_encryption => Boolean, when true, disables auto encryption;
     #     defaults to false.
     #   - :extra_options => Hash | nil, options related to spawning mongocryptd
     #     (this part of the API is subject to change).
     #   - :encrypted_fields_map => Hash | nil, maps a collection namespace to
-<<<<<<< HEAD
-    #     an encryptedFields.
-=======
     #     a hash describing FLE2 encrypted fields.
->>>>>>> 3aecd4ae
     #     - Note: If a collection is present on both the encryptedFieldsMap
     #       and schemaMap, an error will be raised.
     #   - :bypass_query_analysis => Boolean | nil, when true disables automatic
