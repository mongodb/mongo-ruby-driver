# Copyright (C) 2014-2020 MongoDB Inc.
#
# Licensed under the Apache License, Version 2.0 (the 'License');
# you may not use this file except in compliance with the License.
# You may obtain a copy of the License at
#
#   http://www.apache.org/licenses/LICENSE-2.0
#
# Unless required by applicable law or agreed to in writing, software
# distributed under the License is distributed on an 'AS IS' BASIS,
# WITHOUT WARRANTIES OR CONDITIONS OF ANY KIND, either express or implied.
# See the License for the specific language governing permissions and
# limitations under the License.

module Mongo

  # The client is the entry point to the driver and is the main object that
  # will be interacted with.
  #
  # @since 2.0.0
  class Client
    extend Forwardable
    include Loggable

    # The options that do not affect the behavior of a cluster and its
    # subcomponents.
    #
    # @since 2.1.0
    CRUD_OPTIONS = [
      :auto_encryption_options,
      :database,
      :read, :read_concern,
      :write, :write_concern,
      :retry_reads, :max_read_retries, :read_retry_interval,
      :retry_writes, :max_write_retries,

      # Options which cannot currently be here:
      #
      # :server_selection_timeout
      # Server selection timeout is used by cluster constructor to figure out
      # how long to wait for initial scan in compatibility mode, but once
      # the cluster is initialized it no longer uses this timeout.
      # Unfortunately server selector reads server selection timeout out of
      # the cluster, and this behavior is required by Cluster#next_primary
      # which takes no arguments. When next_primary is removed we can revsit
      # using the same cluster object with different server selection timeouts.
    ].freeze

    # Valid client options.
    #
    # @since 2.1.2
    VALID_OPTIONS = [
      :app_name,
      :auth_mech,
      :auth_mech_properties,
      :auth_source,
      :auto_encryption_options,
      :bg_error_backtrace,
      :cleanup,
      :compressors,
      :direct_connection,
      :connect,
      :connect_timeout,
      :database,
      :heartbeat_frequency,
      :id_generator,
      :local_threshold,
      :logger,
      :log_prefix,
      :max_idle_time,
      :max_pool_size,
      :max_read_retries,
      :max_write_retries,
      :min_pool_size,
      :monitoring,
      :monitoring_io,
      :password,
      :platform,
      :read,
      :read_concern,
      :read_retry_interval,
      :replica_set,
      :resolv_options,
      :retry_reads,
      :retry_writes,
      :scan,
      :sdam_proc,
      :server_api,
      :server_selection_timeout,
      :socket_timeout,
      :ssl,
      :ssl_ca_cert,
      :ssl_ca_cert_object,
      :ssl_ca_cert_string,
      :ssl_cert,
      :ssl_cert_object,
      :ssl_cert_string,
      :ssl_key,
      :ssl_key_object,
      :ssl_key_pass_phrase,
      :ssl_key_string,
      :ssl_verify,
      :ssl_verify_certificate,
      :ssl_verify_hostname,
      :ssl_verify_ocsp_endpoint,
      :truncate_logs,
      :user,
      :wait_queue_timeout,
      :wrapping_libraries,
      :write,
      :write_concern,
      :zlib_compression_level,
    ].freeze

    # The compression algorithms supported by the driver.
    #
    # @since 2.5.0
    VALID_COMPRESSORS = [
      Mongo::Protocol::Compressed::ZSTD,
      Mongo::Protocol::Compressed::SNAPPY,
      Mongo::Protocol::Compressed::ZLIB
    ].freeze

    # The known server API versions.
    VALID_SERVER_API_VERSIONS = %w(
      1
    ).freeze

    # @return [ Mongo::Cluster ] cluster The cluster of servers for the client.
    attr_reader :cluster

    # @return [ Mongo::Database ] database The database the client is operating on.
    attr_reader :database

    # @return [ Hash ] options The configuration options.
    attr_reader :options

    # @return [ Mongo::Crypt::AutoEncrypter ] The object that encapsulates
    #   auto-encryption behavior
    attr_reader :encrypter

    # Delegate command and collections execution to the current database.
    def_delegators :@database, :command, :collections

    # Delegate subscription to monitoring.
    def_delegators :monitoring, :subscribe, :unsubscribe

    # @return [ Monitoring ] monitoring The monitoring.
    # @api private
    def monitoring
      if cluster
        cluster.monitoring
      else
        @monitoring
      end
    end
    private :monitoring

    # Determine if this client is equivalent to another object.
    #
    # @example Check client equality.
    #   client == other
    #
    # @param [ Object ] other The object to compare to.
    #
    # @return [ true, false ] If the objects are equal.
    #
    # @since 2.0.0
    def ==(other)
      return false unless other.is_a?(Client)
      cluster == other.cluster && options == other.options
    end
    alias_method :eql?, :==

    # Get a collection object for the provided collection name.
    #
    # @example Get the collection.
    #   client[:users]
    #
    # @param [ String, Symbol ] collection_name The name of the collection.
    # @param [ Hash ] options The options to the collection.
    #
    # @return [ Mongo::Collection ] The collection.
    #
    # @since 2.0.0
    def [](collection_name, options = {})
      database[collection_name, options]
    end

    # Get the hash value of the client.
    #
    # @example Get the client hash value.
    #   client.hash
    #
    # @return [ Integer ] The client hash value.
    #
    # @since 2.0.0
    def hash
      [cluster, options].hash
    end

    # Instantiate a new driver client.
    #
    # @example Instantiate a single server or mongos client.
    #   Mongo::Client.new(['127.0.0.1:27017'])
    #
    # @example Instantiate a client for a replica set.
    #   Mongo::Client.new(['127.0.0.1:27017', '127.0.0.1:27021'])
    #
    # @example Directly connect to a mongod in a replica set
    #   Mongo::Client.new(['127.0.0.1:27017'], :connect => :direct)
    #   # without `:connect => :direct`, Mongo::Client will discover and
    #   # connect to the replica set if given the address of a server in
    #   # a replica set
    #
    # @param [ Array<String> | String ] addresses_or_uri The array of server addresses in the
    #   form of host:port or a MongoDB URI connection string.
    # @param [ Hash ] options The options to be used by the client. If a MongoDB URI
    #   connection string is also provided, these options take precedence over any
    #   analogous options present in the URI string.
    #
    # @option options [ String, Symbol ] :app_name Application name that is
    #   printed to the mongod logs upon establishing a connection in server
    #   versions >= 3.4.
    # @option options [ Symbol ] :auth_mech The authentication mechanism to
    #   use. One of :mongodb_cr, :mongodb_x509, :plain, :scram, :scram256
    # @option options [ Hash ] :auth_mech_properties
    # @option options [ String ] :auth_source The source to authenticate from.
    # @option options [ true | false | nil | Integer ] :bg_error_backtrace
    #   Experimental. Set to true to log complete backtraces for errors in
    #   background threads. Set to false or nil to not log backtraces. Provide
    #   a positive integer to log up to that many backtrace lines.
    # @option options [ Array<String> ] :compressors A list of potential
    #   compressors to use, in order of preference. The driver chooses the
    #   first compressor that is also supported by the server. Currently the
    #   driver only supports 'zstd, 'snappy' and 'zlib'.
    # @option options [ true | false ] :direct_connection Whether to connect
    #   directly to the specified seed, bypassing topology discovery. Exactly
    #   one seed must be provided.
    # @option options [ Symbol ] :connect Deprecated - use :direct_connection
    #   option instead of this option. The connection method to use. This
    #   forces the cluster to behave in the specified way instead of
    #   auto-discovering. One of :direct, :replica_set, :sharded
    # @option options [ Float ] :connect_timeout The timeout, in seconds, to
    #   attempt a connection.
    # @option options [ String ] :database The database to connect to.
    # @option options [ Float ] :heartbeat_frequency The interval, in seconds,
    #   for the server monitor to refresh its description via ismaster.
    # @option options [ Object ] :id_generator A custom object to generate ids
    #   for documents. Must respond to #generate.
    # @option options [ Integer ] :local_threshold The local threshold boundary
    #   in seconds for selecting a near server for an operation.
    # @option options [ Logger ] :logger A custom logger to use.
    # @option options [ String ] :log_prefix A custom log prefix to use when
    #   logging. This option is experimental and subject to change in a future
    #   version of the driver.
    # @option options [ Integer ] :max_idle_time The maximum seconds a socket can remain idle
    #   since it has been checked in to the pool.
    # @option options [ Integer ] :max_pool_size The maximum size of the
    #   connection pool.
    # @option options [ Integer ] :max_read_retries The maximum number of read
    #   retries when legacy read retries are in use.
    # @option options [ Integer ] :max_write_retries The maximum number of write
    #   retries when legacy write retries are in use.
    # @option options [ Integer ] :min_pool_size The minimum size of the
    #   connection pool.
    # @option options [ true, false ] :monitoring If false is given, the
    #   client is initialized without global SDAM event subscribers and
    #   will not publish SDAM events. Command monitoring and legacy events
    #   will still be published, and the driver will still perform SDAM and
    #   monitor its cluster in order to perform server selection. Built-in
    #   driver logging of SDAM events will be disabled because it is
    #   implemented through SDAM event subscription. Client#subscribe will
    #   succeed for all event types, but subscribers to SDAM events will
    #   not be invoked. Values other than false result in default behavior
    #   which is to perform normal SDAM event publication.
    # @option options [ true, false ] :monitoring_io For internal driver
    #   use only. Set to false to prevent SDAM-related I/O from being
    #   done by this client or servers under it. Note: setting this option
    #   to false will make the client non-functional. It is intended for
    #   use in tests which manually invoke SDAM state transitions.
    # @option options [ true | false ] :cleanup For internal driver use only.
    #   Set to false to prevent endSessions command being sent to the server
    #   to clean up server sessions when the cluster is disconnected, and to
    #   to not start the periodic executor. If :monitoring_io is false,
    #   :cleanup automatically defaults to false as well.
    # @option options [ String ] :password The user's password.
    # @option options [ String ] :platform Platform information to include in
    #   the metadata printed to the mongod logs upon establishing a connection
    #   in server versions >= 3.4.
    # @option options [ Hash ] :read The read preference options. The hash
    #   may have the following items:
    #   - *:mode* -- read preference specified as a symbol; valid values are
    #     *:primary*, *:primary_preferred*, *:secondary*, *:secondary_preferred*
    #     and *:nearest*.
    #   - *:tag_sets* -- an array of hashes.
    #   - *:local_threshold*.
    # @option options [ Hash ] :read_concern The read concern option.
    # @option options [ Float ] :read_retry_interval The interval, in seconds,
    #   in which reads on a mongos are retried.
    # @option options [ Symbol ] :replica_set The name of the replica set to
    #   connect to. Servers not in this replica set will be ignored.
    # @option options [ true | false ] :retry_reads If true, modern retryable
    #   reads are enabled (which is the default). If false, modern retryable
    #   reads are disabled and legacy retryable reads are enabled.
    # @option options [ true | false ] :retry_writes Retry writes once when
    #   connected to a replica set or sharded cluster versions 3.6 and up.
    #   (Default is true.)
    # @option options [ true | false ] :scan Whether to scan all seeds
    #   in constructor. The default in driver version 2.x is to do so;
    #   driver version 3.x will not scan seeds in constructor. Opt in to the
    #   new behavior by setting this option to false. *Note:* setting
    #   this option to nil enables scanning seeds in constructor in driver
    #   version 2.x. Driver version 3.x will recognize this option but
    #   will ignore it and will never scan seeds in the constructor.
    # @option options [ Proc ] :sdam_proc A Proc to invoke with the client
    #   as the argument prior to performing server discovery and monitoring.
    #   Use this to set up SDAM event listeners to receive events published
    #   during client construction.
    #
    #   Note: the client is not fully constructed when sdam_proc is invoked,
    #   in particular the cluster is nil at this time. sdam_proc should
    #   limit itself to calling #subscribe and #unsubscribe methods on the
    #   client only.
    # @option options [ Hash ] :server_api The requested server API version.
    #   This hash can have the following items:
    #   - *:version* -- string
    #   - *:strict* -- boolean
    #   - *:deprecation_errors* -- boolean
    # @option options [ Integer ] :server_selection_timeout The timeout in seconds
    #   for selecting a server for an operation.
    # @option options [ Float ] :socket_timeout The timeout, in seconds, to
    #   execute operations on a socket.
    # @option options [ true, false ] :ssl Whether to use TLS.
    # @option options [ String ] :ssl_ca_cert The file containing concatenated
    #   certificate authority certificates used to validate certs passed from the
    #   other end of the connection. Intermediate certificates should NOT be
    #   specified in files referenced by this option. One of :ssl_ca_cert,
    #   :ssl_ca_cert_string or :ssl_ca_cert_object (in order of priority) is
    #   required when using :ssl_verify.
    # @option options [ Array<OpenSSL::X509::Certificate> ] :ssl_ca_cert_object
    #   An array of OpenSSL::X509::Certificate objects representing the
    #   certificate authority certificates used to validate certs passed from
    #   the other end of the connection. Intermediate certificates should NOT
    #   be specified in files referenced by this option. One of :ssl_ca_cert,
    #   :ssl_ca_cert_string or :ssl_ca_cert_object (in order of priority)
    #   is required when using :ssl_verify.
    # @option options [ String ] :ssl_ca_cert_string A string containing
    #   certificate authority certificate used to validate certs passed from the
    #   other end of the connection. This option allows passing only one CA
    #   certificate to the driver. Intermediate certificates should NOT
    #   be specified in files referenced by this option. One of :ssl_ca_cert,
    #   :ssl_ca_cert_string or :ssl_ca_cert_object (in order of priority) is
    #   required when using :ssl_verify.
    # @option options [ String ] :ssl_cert The certificate file used to identify
    #   the connection against MongoDB. A certificate chain may be passed by
    #   specifying the client certificate first followed by any intermediate
    #   certificates up to the CA certificate. The file may also contain the
    #   certificate's private key, which will be ignored. This option, if present,
    #   takes precedence over the values of :ssl_cert_string and :ssl_cert_object
    # @option options [ OpenSSL::X509::Certificate ] :ssl_cert_object The OpenSSL::X509::Certificate
    #   used to identify the connection against MongoDB. Only one certificate
    #   may be passed through this option.
    # @option options [ String ] :ssl_cert_string A string containing the PEM-encoded
    #   certificate used to identify the connection against MongoDB. A certificate
    #   chain may be passed by specifying the client certificate first followed
    #   by any intermediate certificates up to the CA certificate. The string
    #   may also contain the certificate's private key, which will be ignored,
    #   This option, if present, takes precedence over the value of :ssl_cert_object
    # @option options [ String ] :ssl_key The private keyfile used to identify the
    #   connection against MongoDB. Note that even if the key is stored in the same
    #   file as the certificate, both need to be explicitly specified. This option,
    #   if present, takes precedence over the values of :ssl_key_string and :ssl_key_object
    # @option options [ OpenSSL::PKey ] :ssl_key_object The private key used to identify the
    #   connection against MongoDB
    # @option options [ String ] :ssl_key_pass_phrase A passphrase for the private key.
    # @option options [ String ] :ssl_key_string A string containing the PEM-encoded private key
    #   used to identify the connection against MongoDB. This parameter, if present,
    #   takes precedence over the value of option :ssl_key_object
    # @option options [ true, false ] :ssl_verify Whether to perform peer certificate validation and
    #   hostname verification. Note that the decision of whether to validate certificates will be
    #   overridden if :ssl_verify_certificate is set, and the decision of whether to validate
    #   hostnames will be overridden if :ssl_verify_hostname is set.
    # @option options [ true, false ] :ssl_verify_certificate Whether to perform peer certificate
    #   validation. This setting overrides :ssl_verify with respect to whether certificate
    #   validation is performed.
    # @option options [ true, false ] :ssl_verify_hostname Whether to perform peer hostname
    #   validation. This setting overrides :ssl_verify with respect to whether hostname validation
    #   is performed.
    # @option options [ true, false ] :truncate_logs Whether to truncate the
    #   logs at the default 250 characters.
    # @option options [ String ] :user The user name.
    # @option options [ Float ] :wait_queue_timeout The time to wait, in
    #   seconds, in the connection pool for a connection to be checked in.
    # @option options [ Array<Hash> ] :wrapping_libraries Information about
    #   libraries such as ODMs that are wrapping the driver, to be added to
    #    metadata sent to the server. Specify the lower level libraries first.
    #    Allowed hash keys: :name, :version, :platform.
    # @option options [ Hash ] :write Deprecated. Equivalent to :write_concern
    #   option.
    # @option options [ Hash ] :write_concern The write concern options.
    #   Can be :w => Integer|String, :wtimeout => Integer (in milliseconds),
    #   :j => Boolean, :fsync => Boolean.
    # @option options [ Integer ] :zlib_compression_level The Zlib compression level to use, if using compression.
    #   See Ruby's Zlib module for valid levels.
    # @option options [ Hash ] :resolv_options For internal driver use only.
    #   Options to pass through to Resolv::DNS constructor for SRV lookups.
    # @option options [ Hash ] :auto_encryption_options Auto-encryption related
    #   options.
    #   - :key_vault_client => Client | nil, a client connected to the MongoDB
    #     instance containing the encryption key vault
    #   - :key_vault_namespace => String, the namespace of the key vault in the
    #     format database.collection
    #   - :kms_providers => Hash, A hash of key management service configuration
    #     information. Valid hash keys are :local or :aws. There may be more
    #     than one kms provider specified.
    #   - :schema_map => Hash | nil, JSONSchema for one or more collections
    #     specifying which fields should be encrypted.
    #     - Note: Schemas supplied in the schema_map only apply to configuring
    #       automatic encryption for client side encryption. Other validation
    #       rules in the JSON schema will not be enforced by the driver and will
    #       result in an error.
    #     - Note: Supplying a schema_map provides more security than relying on
    #       JSON Schemas obtained from the server. It protects against a
    #       malicious server advertising a false JSON Schema, which could trick
    #       the client into sending unencrypted data that should be encrypted.
    #   - :bypass_auto_encryption => Boolean, when true, disables auto encryption;
    #     defaults to false.
    #   - :extra_options => Hash | nil, options related to spawning mongocryptd
    #     (this part of the API is subject to change).
    #
    #   Notes on automatic encryption:
    #   - Automatic encryption is an enterprise only feature that only applies
    #     to operations on a collection.
    #   - Automatic encryption is not supported for operations on a database or
    #     view.
    #   - Automatic encryption requires the authenticated user to have the
    #     listCollections privilege.
    #   - At worst, automatic encryption may triple the number of connections
    #     used by the Client at any one time.
    #   - If automatic encryption fails on an operation, use a MongoClient
    #     configured with bypass_auto_encryption: true and use
    #     ClientEncryption.encrypt to manually encrypt values.
    #   - Enabling Client Side Encryption reduces the maximum write batch size
    #     and may have a negative performance impact.
    #
    # @since 2.0.0
    def initialize(addresses_or_uri, options = nil)
      options = options ? options.dup : {}

      srv_uri = nil
      if addresses_or_uri.is_a?(::String)
        uri = URI.get(addresses_or_uri, options)
        if uri.is_a?(URI::SRVProtocol)
          # If the URI is an SRV URI, note this so that we can start
          # SRV polling if the topology is a sharded cluster.
          srv_uri = uri
        end
        addresses = uri.servers
        uri_options = uri.client_options.dup
        # Special handing for :write and :write_concern: allow client Ruby
        # options to override URI options, even when the Ruby option uses the
        # deprecated :write key and the URI option uses the current
        # :write_concern key
        if options[:write]
          uri_options.delete(:write_concern)
        end
        options = uri_options.merge(options)
        @srv_records = uri.srv_records
      else
        addresses = addresses_or_uri
        addresses.each do |addr|
          if addr =~ /\Amongodb(\+srv)?:\/\//i
            raise ArgumentError, "Host '#{addr}' should not contain protocol. Did you mean to not use an array?"
          end
        end

        @srv_records = nil
      end

      options = self.class.canonicalize_ruby_options(options)

      # The server API version is specified to be a string.
      # However, it is very annoying to always provide the number 1 as a string,
      # therefore cast to the string type here.
      if server_api = options[:server_api]
        if server_api.is_a?(Hash)
          server_api = Options::Redacted.new(server_api)
          if (version = server_api[:version]).is_a?(Integer)
            options[:server_api] = server_api.merge(version: version.to_s)
          end
        end
      end

      # Special handling for sdam_proc as it is only used during client
      # construction
      sdam_proc = options.delete(:sdam_proc)

      # For gssapi service_name, the default option is given in a hash
      # (one level down from the top level).
      merged_options = default_options(options)
      options.each do |k, v|
        default_v = merged_options[k]
        if Hash === default_v
          v = default_v.merge(v)
        end
        merged_options[k] = v
      end
      options = merged_options

      options.keys.each do |k|
        if options[k].nil?
          options.delete(k)
        end
      end

      @options = validate_new_options!(options)
=begin WriteConcern object support
      if @options[:write_concern].is_a?(WriteConcern::Base)
        # Cache the instance so that we do not needlessly reconstruct it.
        @write_concern = @options[:write_concern]
        @options[:write_concern] = @write_concern.options
      end
=end
      @options.freeze
      validate_options!(addresses)
      validate_authentication_options!

      database_options = @options.dup
      database_options.delete(:server_api)
      @database = Database.new(self, @options[:database], database_options)

      # Temporarily set monitoring so that event subscriptions can be
      # set up without there being a cluster
      @monitoring = Monitoring.new(@options)

      if sdam_proc
        sdam_proc.call(self)
      end

      @connect_lock = Mutex.new
      @connect_lock.synchronize do
        @cluster = Cluster.new(addresses, @monitoring,
          cluster_options.merge(srv_uri: srv_uri))
      end

      begin
        # Unset monitoring, it will be taken out of cluster from now on
        remove_instance_variable('@monitoring')

        if @options[:auto_encryption_options]
          @connect_lock.synchronize do
            build_encrypter
          end
        end

      rescue
        begin
          @cluster.disconnect!
        rescue => e
          log_warn("Eror disconnecting cluster in client constructor's exception handler: #{e.class}: #{e}")
          # Drop this exception so that the original exception is raised
        end
        raise
      end

      if block_given?
        begin
          yield(self)
        ensure
          close
        end
      end
    end

    # @api private
    def cluster_options
      # We share clusters when a new client with different CRUD_OPTIONS
      # is requested; therefore, cluster should not be getting any of these
      # options upon instantiation
      options.reject do |key, value|
        CRUD_OPTIONS.include?(key.to_sym)
      end.merge(
        # but need to put the database back in for auth...
        database: options[:database],

        # Put these options in for legacy compatibility, but note that
        # their values on the client and the cluster do not have to match -
        # applications should read these values from client, not from cluster
        max_read_retries: options[:max_read_retries],
        read_retry_interval: options[:read_retry_interval],
      ).tap do |options|
        # If the client has a cluster already, forward srv_uri to the new
        # cluster to maintain SRV monitoring. If the client is brand new,
        # its constructor sets srv_uri manually.
        if cluster
          options.update(srv_uri: cluster.options[:srv_uri])
        end
      end
    end

    # Get the maximum number of times the client can retry a read operation
    # when using legacy read retries.
    #
    # @return [ Integer ] The maximum number of retries.
    #
    # @api private
    def max_read_retries
      options[:max_read_retries] || Cluster::MAX_READ_RETRIES
    end

    # Get the interval, in seconds, in which read retries when using legacy
    # read retries.
    #
    # @return [ Float ] The interval.
    #
    # @api private
    def read_retry_interval
      options[:read_retry_interval] || Cluster::READ_RETRY_INTERVAL
    end

    # Get the maximum number of times the client can retry a write operation
    # when using legacy write retries.
    #
    # @return [ Integer ] The maximum number of retries.
    #
    # @api private
    def max_write_retries
      options[:max_write_retries] || Cluster::MAX_WRITE_RETRIES
    end

    # Get an inspection of the client as a string.
    #
    # @example Inspect the client.
    #   client.inspect
    #
    # @return [ String ] The inspection string.
    #
    # @since 2.0.0
    def inspect
      "#<Mongo::Client:0x#{object_id} cluster=#{cluster.summary}>"
    end

    # Get a summary of the client state.
    #
    # @note The exact format and layout of the returned summary string is
    #   not part of the driver's public API and may be changed at any time.
    #
    # @return [ String ] The summary string.
    #
    # @since 2.7.0
    def summary
      "#<Client cluster=#{cluster.summary}>"
    end

    # Get the server selector. It either uses the read preference
    # defined in the client options or defaults to a Primary server selector.
    #
    # @example Get the server selector.
    #   client.server_selector
    #
    # @return [ Mongo::ServerSelector ] The server selector using the
    #  user-defined read preference or a Primary server selector default.
    #
    # @since 2.5.0
    def server_selector
      @server_selector ||= if read_preference
        ServerSelector.get(read_preference)
      else
        ServerSelector.primary
      end
    end

    # Get the read preference from the options passed to the client.
    #
    # @example Get the read preference.
    #   client.read_preference
    #
    # @return [ BSON::Document ] The user-defined read preference.
    #   The document may have the following fields:
    #   - *:mode* -- read preference specified as a symbol; valid values are
    #     *:primary*, *:primary_preferred*, *:secondary*, *:secondary_preferred*
    #     and *:nearest*.
    #   - *:tag_sets* -- an array of hashes.
    #   - *:local_threshold*.
    #
    # @since 2.0.0
    def read_preference
      @read_preference ||= options[:read]
    end

    # Creates a new client configured to use the database with the provided
    # name, and using the other options configured in this client.
    #
    # @note The new client shares the cluster with the original client,
    #   and as a result also shares the monitoring instance and monitoring
    #   event subscribers.
    #
    # @example Create a client for the `users' database.
    #   client.use(:users)
    #
    # @param [ String, Symbol ] name The name of the database to use.
    #
    # @return [ Mongo::Client ] A new client instance.
    #
    # @since 2.0.0
    def use(name)
      with(database: name)
    end

    # Creates a new client with the passed options merged over the existing
    # options of this client. Useful for one-offs to change specific options
    # without altering the original client.
    #
    # @note Depending on options given, the returned client may share the
    #   cluster with the original client or be created with a new cluster.
    #   If a new cluster is created, the monitoring event subscribers on
    #   the new client are set to the default event subscriber set and
    #   none of the subscribers on the original client are copied over.
    #
    # @example Get a client with changed options.
    #   client.with(:read => { :mode => :primary_preferred })
    #
    # @param [ Hash ] new_options The new options to use.
    #
    # @return [ Mongo::Client ] A new client instance.
    #
    # @since 2.0.0
    def with(new_options = nil)
      clone.tap do |client|
        opts = client.update_options(new_options || Options::Redacted.new)
        Database.create(client)
        # We can't use the same cluster if some options that would affect it
        # have changed.
        if cluster_modifying?(opts)
          Cluster.create(client)
        end
      end
    end

    # Updates this client's options from new_options, validating all options.
    #
    # The new options may be transformed according to various rules.
    # The final hash of options actually applied to the client is returned.
    #
    # If options fail validation, this method may warn or raise an exception.
    # If this method raises an exception, the client should be discarded
    # (similarly to if a constructor raised an exception).
    #
    # @param [ Hash ] new_options The new options to use.
    #
    # @return [ Hash ] Modified new options written into the client.
    #
    # @api private
    def update_options(new_options)
      old_options = @options

<<<<<<< HEAD
      new_options = self.class.canonicalize_ruby_options(new_options)
=======
      new_options = self.class.canonicalize_ruby_options(new_options || {})
>>>>>>> d72e7648

      validate_new_options!(new_options).tap do |opts|
        # Our options are frozen
        options = @options.dup
        if options[:write] && opts[:write_concern]
          options.delete(:write)
        end
        if options[:write_concern] && opts[:write]
          options.delete(:write_concern)
        end

        options.update(opts)
        @options = options.freeze

        auto_encryption_options_changed =
          @options[:auto_encryption_options] != old_options[:auto_encryption_options]

        # If there are new auto_encryption_options, create a new encrypter.
        # Otherwise, allow the new client to share an encrypter with the
        # original client.
        #
        # If auto_encryption_options are nil, set @encrypter to nil, but do not
        # close the encrypter because it may still be used by the original client.
        if @options[:auto_encryption_options] && auto_encryption_options_changed
          @connect_lock.synchronize do
            build_encrypter
          end
        elsif @options[:auto_encryption_options].nil?
          @connect_lock.synchronize do
            @encrypter = nil
          end
        end

        validate_options!
        validate_authentication_options!
      end
    end

    # Get the read concern for this client.
    #
    # @example Get the client read concern.
    #   client.read_concern
    #
    # @return [ Hash ] The read concern.
    #
    # @since 2.6.0
    def read_concern
      options[:read_concern]
    end

    # Get the write concern for this client. If no option was provided, then a
    # default single server acknowledgement will be used.
    #
    # @example Get the client write concern.
    #   client.write_concern
    #
    # @return [ Mongo::WriteConcern ] The write concern.
    #
    # @since 2.0.0
    def write_concern
      @write_concern ||= WriteConcern.get(options[:write_concern] || options[:write])
    end

    # Close all connections.
    #
    # @return [ true ] Always true.
    #
    # @since 2.1.0
    def close
      @connect_lock.synchronize do
        do_close
      end
      true
    end

    # Close encrypter and clean up auto-encryption resources.
    #
    # @return [ true ] Always true.
    def close_encrypter
      @encrypter.close if @encrypter

      true
    end

    # Reconnect the client.
    #
    # @example Reconnect the client.
    #   client.reconnect
    #
    # @return [ true ] Always true.
    #
    # @since 2.1.0
    def reconnect
      addresses = cluster.addresses.map(&:to_s)

      @connect_lock.synchronize do
        do_close rescue nil

        @cluster = Cluster.new(addresses, monitoring, cluster_options)

        if @options[:auto_encryption_options]
          build_encrypter
        end
      end

      true
    end

    # Get the names of all databases.
    #
    # @example Get the database names.
    #   client.database_names
    #
    # @param [ Hash ] filter The filter criteria for getting a list of databases.
    # @param [ Hash ] opts The command options.
    #
    # @option opts [ true, false ] :authorized_databases A flag that determines
    #   which databases are returned based on user privileges when access control
    #   is enabled
    #
    #   See https://docs.mongodb.com/manual/reference/command/listDatabases/
    #   for more information and usage.
    #
    # @return [ Array<String> ] The names of the databases.
    #
    # @since 2.0.5
    def database_names(filter = {}, opts = {})
      list_databases(filter, true, opts).collect{ |info| info['name'] }
    end

    # Get info for each database.
    #
    # @example Get the info for each database.
    #   client.list_databases
    #
    # @param [ Hash ] filter The filter criteria for getting a list of databases.
    # @param [ true, false ] name_only Whether to only return each database name without full metadata.
    # @param [ Hash ] opts The command options.
    #
    # @option opts [ true, false ] :authorized_databases A flag that determines
    #   which databases are returned based on user privileges when access control
    #   is enabled
    #
    #   See https://docs.mongodb.com/manual/reference/command/listDatabases/
    #   for more information and usage.
    #
    # @return [ Array<Hash> ] The info for each database.
    #
    # @since 2.0.5
    def list_databases(filter = {}, name_only = false, opts = {})
      cmd = { listDatabases: 1 }
      cmd[:nameOnly] = !!name_only
      cmd[:filter] = filter unless filter.empty?
      cmd[:authorizedDatabases] = true if opts[:authorized_databases]
      use(Database::ADMIN).database.read_command(cmd, opts).first[Database::DATABASES]
    end

    # Returns a list of Mongo::Database objects.
    #
    # @example Get a list of Mongo::Database objects.
    #   client.list_mongo_databases
    #
    # @param [ Hash ] filter The filter criteria for getting a list of databases.
    # @param [ Hash ] opts The command options.
    #
    # @return [ Array<Mongo::Database> ] The list of database objects.
    #
    # @since 2.5.0
    def list_mongo_databases(filter = {}, opts = {})
      database_names(filter, opts).collect do |name|
        Database.new(self, name, options)
      end
    end

    # Start a session.
    #
    # If the deployment does not support sessions, raises
    # Mongo::Error::InvalidSession. This exception can also be raised when
    # the driver is not connected to a data-bearing server, for example
    # during failover.
    #
    # @example Start a session.
    #   client.start_session(causal_consistency: true)
    #
    # @param [ Hash ] options The session options. Accepts the options
    #   that Session#initialize accepts.
    #
    # @note A Session cannot be used by multiple threads at once; session
    #   objects are not thread-safe.
    #
    # @return [ Session ] The session.
    #
    # @since 2.5.0
    def start_session(options = {})
      session = get_session!(options.merge(implicit: false))
      if block_given?
        begin
          yield session
        ensure
          session.end_session
        end
      else
        session
      end
    end

    # As of version 3.6 of the MongoDB server, a ``$changeStream`` pipeline stage is supported
    # in the aggregation framework. As of version 4.0, this stage allows users to request that
    # notifications are sent for all changes that occur in the client's cluster.
    #
    # @example Get change notifications for the client's cluster.
    #  client.watch([{ '$match' => { operationType: { '$in' => ['insert', 'replace'] } } }])
    #
    # @param [ Array<Hash> ] pipeline Optional additional filter operators.
    # @param [ Hash ] options The change stream options.
    #
    # @option options [ String ] :full_document Allowed values: 'default', 'updateLookup'.
    #   Defaults to 'default'. When set to 'updateLookup', the change notification for partial
    #   updates will include both a delta describing the changes to the document, as well as a copy
    #   of the entire document that was changed from some time after the change occurred.
    # @option options [ BSON::Document, Hash ] :resume_after Specifies the logical starting point
    #   for the new change stream.
    # @option options [ Integer ] :max_await_time_ms The maximum amount of time for the server to
    #   wait on new documents to satisfy a change stream query.
    # @option options [ Integer ] :batch_size The number of documents to return per batch.
    # @option options [ BSON::Document, Hash ] :collation The collation to use.
    # @option options [ Session ] :session The session to use.
    # @option options [ BSON::Timestamp ] :start_at_operation_time Only return
    #   changes that occurred at or after the specified timestamp. Any command run
    #   against the server will return a cluster time that can be used here.
    #   Only recognized by server versions 4.0+.
    #
    # @note A change stream only allows 'majority' read concern.
    # @note This helper method is preferable to running a raw aggregation with a $changeStream
    #   stage, for the purpose of supporting resumability.
    #
    # @return [ ChangeStream ] The change stream object.
    #
    # @since 2.6.0
    def watch(pipeline = [], options = {})
      return use(Database::ADMIN).watch(pipeline, options) unless database.name == Database::ADMIN

      Mongo::Collection::View::ChangeStream.new(
        Mongo::Collection::View.new(self["#{Database::COMMAND}.aggregate"]),
        pipeline,
        Mongo::Collection::View::ChangeStream::CLUSTER,
        options)
    end

    # Returns a session to use for operations if possible.
    #
    # If :session option is set, validates that session and returns it.
    # Otherwise, if deployment supports sessions, creates a new session and
    # returns it. When a new session is created, the session will be implicit
    # (lifecycle is managed by the driver) if the :implicit option is given,
    # otherwise the session will be explicit (lifecycle managed by the
    # application). If deployment does not support session, returns nil.
    #
    # @option options [ true | false ] :implicit When no session is passed in,
    #   whether to create an implicit session.
    # @option options [ Session ] :session The session to validate and return.
    #
    # @return [ Session | nil ] Session object or nil if sessions are not
    #   supported by the deployment.
    #
    # @api private
    def get_session(options = {})
      get_session!(options)
    rescue Error::SessionsNotSupported
      nil
    end

    # Creates a session to use for operations if possible and yields it to
    # the provided block.
    #
    # If :session option is set, validates that session and uses it.
    # Otherwise, if deployment supports sessions, creates a new session and
    # uses it. When a new session is created, the session will be implicit
    # (lifecycle is managed by the driver) if the :implicit option is given,
    # otherwise the session will be explicit (lifecycle managed by the
    # application). If deployment does not support session, yields nil to
    # the block.
    #
    # When the block finishes, if the session was created and was implicit,
    # or if an implicit session was passed in, the session is ended which
    # returns it to the pool of available sessions.
    #
    # @option options [ true | false ] :implicit When no session is passed in,
    #   whether to create an implicit session.
    # @option options [ Session ] :session The session to validate and return.
    #
    # @api private
    def with_session(options = {}, &block)
      session = get_session(options)

      yield session
    ensure
      if session && session.implicit?
        session.end_session
      end
    end

    class << self
      # Lowercases auth mechanism properties, if given, in the specified
      # options, then converts the options to an instance of Options::Redacted.
      #
      # @api private
      def canonicalize_ruby_options(options)
        Options::Redacted.new(Hash[options.map do |k, v|
          if k == :auth_mech_properties || k == 'auth_mech_properties'
            if v
              v = Hash[v.map { |pk, pv| [pk.downcase, pv] }]
            end
          end
          [k, v]
        end])
      end
    end

    private

    # Create a new encrypter object using the client's auto encryption options
    def build_encrypter
      @encrypter = Crypt::AutoEncrypter.new(
        @options[:auto_encryption_options].merge(client: self)
      )
    end

    # Generate default client options based on the URI and options
    # passed into the Client constructor.
    def default_options(options)
      Database::DEFAULT_OPTIONS.dup.tap do |default_options|
        if options[:auth_mech] || options[:user]
          default_options[:auth_source] = Auth::User.default_auth_source(options)
        end

        if options[:auth_mech] == :gssapi
          default_options[:auth_mech_properties] = { service_name: 'mongodb' }
        end

        default_options[:retry_reads] = true
        default_options[:retry_writes] = true
      end
    end

    # Implementation for #close, assumes the connect lock is already acquired.
    def do_close
      @cluster.disconnect!
      close_encrypter
    end

    # Returns a session to use for operations.
    #
    # If :session option is set, validates that session and returns it.
    # Otherwise, if deployment supports sessions, creates a new session and
    # returns it. When a new session is created, the session will be implicit
    # (lifecycle is managed by the driver) if the :implicit option is given,
    # otherwise the session will be explicit (lifecycle managed by the
    # application). If deployment does not support session, raises
    # Error::InvalidSession.
    #
    # @option options [ true | false ] :implicit When no session is passed in,
    #   whether to create an implicit session.
    # @option options [ Session ] :session The session to validate and return.
    #
    # @return [ Session ] A session object.
    #
    # @raise Error::SessionsNotSupported if sessions are not supported by
    #   the deployment.
    #
    # @api private
    def get_session!(options = {})
      if options[:session]
        return options[:session].validate!(self)
      end

      cluster.validate_session_support!

      Session.new(cluster.session_pool.checkout, self, { implicit: true }.merge(options))
    end

    def initialize_copy(original)
      @options = original.options.dup
      @monitoring = @cluster ? monitoring : Monitoring.new(options)
      @database = nil
      @read_preference = nil
      @write_concern = nil
    end

    def cluster_modifying?(new_options)
      cluster_options = new_options.reject do |name|
        CRUD_OPTIONS.include?(name.to_sym)
      end
      cluster_options.any? do |name, value|
        options[name] != value
      end
    end

    # Validates options in the provided argument for validity.
    # The argument may contain a subset of options that the client will
    # eventually have; this method validates each of the provided options
    # but does not check for interactions between combinations of options.
    def validate_new_options!(opts)
      return Options::Redacted.new unless opts
      if opts[:read_concern]
        # Raise an error for non user-settable options
        if opts[:read_concern][:after_cluster_time]
          raise Mongo::Error::InvalidReadConcern.new(
            'The after_cluster_time read_concern option cannot be specified by the user'
          )
        end

        given_keys = opts[:read_concern].keys.map(&:to_s)
        allowed_keys = ['level']
        invalid_keys = given_keys - allowed_keys
        # Warn that options are invalid but keep it and forward to the server
        unless invalid_keys.empty?
          log_warn("Read concern has invalid keys: #{invalid_keys.join(',')}.")
        end
      end

      if server_api = opts[:server_api]
        unless server_api.is_a?(Hash)
          raise ArgumentError, ":server_api value must be a hash: #{server_api}"
        end

        extra_keys = server_api.keys - %w(version strict deprecation_errors)
        unless extra_keys.empty?
          raise ArgumentError, "Unknown keys under :server_api: #{extra_keys.map(&:inspect).join(', ')}"
        end

        if version = server_api[:version]
          unless VALID_SERVER_API_VERSIONS.include?(version)
            raise ArgumentError, "Unknown server API version: #{version}"
          end
        end
      end

      Lint.validate_underscore_read_preference(opts[:read])
      Lint.validate_read_concern_option(opts[:read_concern])
      opts.each.inject(Options::Redacted.new) do |_options, (k, v)|
        key = k.to_sym
        if VALID_OPTIONS.include?(key)
          validate_max_min_pool_size!(key, opts)
          validate_read!(key, opts)
          if key == :compressors
            compressors = valid_compressors(v)

            if compressors.include?('snappy')
              validate_snappy_compression!
            end

            if compressors.include?('zstd')
              validate_zstd_compression!
            end

            _options[key] = compressors unless compressors.empty?
          else
            _options[key] = v
          end
        else
          log_warn("Unsupported client option '#{k}'. It will be ignored.")
        end
        _options
      end
    end

    # Validates all options after they are set on the client.
    # This method is intended to catch combinations of options which are
    # not allowed.
    def validate_options!(addresses = nil)
      if options[:write] && options[:write_concern] && options[:write] != options[:write_concern]
        raise ArgumentError, "If :write and :write_concern are both given, they must be identical: #{options.inspect}"
      end

      if options[:direct_connection]
        if options[:connect] && options[:connect].to_sym != :direct
          raise ArgumentError, "Conflicting client options: direct_connection=true and connect=#{options[:connect]}"
        end
        # When a new client is created, we get the list of seed addresses
        if addresses && addresses.length > 1
          raise ArgumentError, "direct_connection=true cannot be used with multiple seeds"
        end
        # When a client is copied using #with, we have a cluster
        if cluster && !cluster.topology.is_a?(Mongo::Cluster::Topology::Single)
          raise ArgumentError, "direct_connection=true cannot be used with topologies other than Single (this client is #{cluster.topology.class.name.sub(/.*::/, '')})"
        end
      end

      if options[:direct_connection] == false && options[:connect] && options[:connect].to_sym == :direct
        raise ArgumentError, "Conflicting client options: direct_connection=false and connect=#{options[:connect]}"
      end

      %i(connect_timeout socket_timeout).each do |key|
        if value = options[key]
          unless Numeric === value
            raise ArgumentError, "#{key} must be a non-negative number: #{value}"
          end
          if value < 0
            raise ArgumentError, "#{key} must be a non-negative number: #{value}"
          end
        end
      end

      if value = options[:bg_error_backtrace]
        case value
        when Integer
          if value <= 0
            raise ArgumentError, ":bg_error_backtrace option value must be true, false, nil or a positive integer: #{value}"
          end
        when true
          # OK
        else
          raise ArgumentError, ":bg_error_backtrace option value must be true, false, nil or a positive integer: #{value}"
        end
      end

      if libraries = options[:wrapping_libraries]
        unless Array === libraries
          raise ArgumentError, ":wrapping_libraries must be an array of hashes: #{libraries}"
        end

        libraries = libraries.map do |library|
          Utils.shallow_symbolize_keys(library)
        end

        libraries.each do |library|
          unless Hash === library
            raise ArgumentError, ":wrapping_libraries element is not a hash: #{library}"
          end

          if library.empty?
            raise ArgumentError, ":wrapping_libraries element is empty"
          end

          unless (library.keys - %i(name platform version)).empty?
            raise ArgumentError, ":wrapping_libraries element has invalid keys (allowed keys: :name, :platform, :version): #{library}"
          end

          library.each do |key, value|
            if value.include?('|')
              raise ArgumentError, ":wrapping_libraries element value cannot include '|': #{value}"
            end
          end
        end
      end
    end

    # Validates all authentication-related options after they are set on the client
    # This method is intended to catch combinations of options which are not allowed
    def validate_authentication_options!
      auth_mech = options[:auth_mech]
      user = options[:user]
      password = options[:password]
      auth_source = options[:auth_source]
      mech_properties = options[:auth_mech_properties]

      if auth_mech.nil?
        if user && user.empty?
          raise Mongo::Auth::InvalidConfiguration, 'Empty username is not supported for default auth mechanism'
        end

        if auth_source == ''
          raise Mongo::Auth::InvalidConfiguration, 'Auth source cannot be empty for default auth mechanism'
        end

        return
      end

      if !Mongo::Auth::SOURCES.key?(auth_mech)
        raise Mongo::Auth::InvalidMechanism.new(auth_mech)
      end

      if user.nil? && !%i(aws mongodb_x509).include?(auth_mech)
        raise Mongo::Auth::InvalidConfiguration, "Username is required for auth mechanism #{auth_mech}"
      end

      if password.nil? && !%i(aws gssapi mongodb_x509).include?(auth_mech)
        raise Mongo::Auth::InvalidConfiguration, "Password is required for auth mechanism #{auth_mech}"
      end

      if password && auth_mech == :mongodb_x509
        raise Mongo::Auth::InvalidConfiguration, 'Password is not supported for :mongodb_x509 auth mechanism'
      end

      if auth_mech == :aws && user && !password
        raise Mongo::Auth::InvalidConfiguration, 'Username is provided but password is not provided for :aws auth mechanism'
      end

      if %i(aws gssapi mongodb_x509).include?(auth_mech)
        if !['$external', nil].include?(auth_source)
          raise Mongo::Auth::InvalidConfiguration, "#{auth_source} is an invalid auth source for #{auth_mech}; valid options are $external and nil"
        end
      else
        # Auth source is the database name, and thus cannot be the empty string.
        if auth_source == ''
          raise Mongo::Auth::InvalidConfiguration, "Auth source cannot be empty for auth mechanism #{auth_mech}"
        end
      end

      if mech_properties && !%i(aws gssapi).include?(auth_mech)
        raise Mongo::Auth::InvalidConfiguration, ":mechanism_properties are not supported for auth mechanism #{auth_mech}"
      end
    end

    def valid_compressors(compressors)
      compressors.select do |compressor|
        if !VALID_COMPRESSORS.include?(compressor)
          log_warn("Unsupported compressor '#{compressor}' in list '#{compressors}'. " +
                       "This compressor will not be used.")
          false
        else

          true
        end
      end
    end

    def validate_snappy_compression!
      return if defined?(Snappy)
      require 'snappy'
    rescue LoadError => e
      raise Error::UnmetDependency, "Cannot enable snappy compression because the snappy gem " \
        "has not been installed. Add \"gem 'snappy'\" to your Gemfile and run " \
        "\"bundle install\" to install the gem. (#{e.class}: #{e})"
    end

    def validate_zstd_compression!
      return if defined?(Zstd)
      require 'zstd-ruby'
    rescue LoadError => e
      raise Error::UnmetDependency, "Cannot enable zstd compression because the zstd-ruby gem " \
        "has not been installed. Add \"gem 'zstd-ruby'\" to your Gemfile and run " \
        "\"bundle install\" to install the gem. (#{e.class}: #{e})"
    end

    def validate_max_min_pool_size!(option, opts)
      if option == :min_pool_size && opts[:min_pool_size]
        max = opts[:max_pool_size] || Server::ConnectionPool::DEFAULT_MAX_SIZE
        raise Error::InvalidMinPoolSize.new(opts[:min_pool_size], max) unless opts[:min_pool_size] <= max
      end
      true
    end

    def validate_read!(option, opts)
      if option == :read && opts.has_key?(:read)
        read = opts[:read]
        # We could check if read is a Hash, but this would fail
        # for custom classes implementing key access ([]).
        # Instead reject common cases of strings and symbols.
        if read.is_a?(String) || read.is_a?(Symbol)
          raise Error::InvalidReadOption.new(read, 'must be a hash')
        end

        if mode = read[:mode]
          mode = mode.to_sym
          unless Mongo::ServerSelector::PREFERENCES.include?(mode)
            raise Error::InvalidReadOption.new(read, "mode #{mode} is not one of recognized modes")
          end
        end
      end
      true
    end
  end
end<|MERGE_RESOLUTION|>--- conflicted
+++ resolved
@@ -755,11 +755,7 @@
     def update_options(new_options)
       old_options = @options
 
-<<<<<<< HEAD
-      new_options = self.class.canonicalize_ruby_options(new_options)
-=======
       new_options = self.class.canonicalize_ruby_options(new_options || {})
->>>>>>> d72e7648
 
       validate_new_options!(new_options).tap do |opts|
         # Our options are frozen
