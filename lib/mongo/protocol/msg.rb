--- conflicted
+++ resolved
@@ -229,19 +229,11 @@
           if cmd.key?('$db') && !enc_cmd.key?('$db')
             enc_cmd['$db'] = cmd['$db']
           end
-<<<<<<< HEAD
-          if schema = enc_cmd.fetch('encryptionInformation', {}).fetch('schema', nil)
-            enc_cmd['encryptionInformation']['schema'] = schema.map do |coll, params|
-              if params['fields']
-                params['fields'] = params['fields'].map do |field|
-                  if contention = field.fetch('queries', {}).fetch('contention', nil)
-=======
           if schema = enc_cmd.dig('encryptionInformation', 'schema')
             enc_cmd['encryptionInformation']['schema'] = schema.map do |coll, params|
               if params['fields']
                 params['fields'] = params['fields'].map do |field|
                   if contention = field.dig('queries', 'contention')
->>>>>>> ea7dc44d
                     field['queries']['contention'] = BSON::Int64.new(contention)
                   end
                   field
