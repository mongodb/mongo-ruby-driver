# Copyright (C) 2017-2019 MongoDB, Inc.
#
# Licensed under the Apache License, Version 2.0 (the "License");
# you may not use this file except in compliance with the License.
# You may obtain a copy of the License at
#
#   http://www.apache.org/licenses/LICENSE-2.0
#
# Unless required by applicable law or agreed to in writing, software
# distributed under the License is distributed on an "AS IS" BASIS,
# WITHOUT WARRANTIES OR CONDITIONS OF ANY KIND, either express or implied.
# See the License for the specific language governing permissions and
# limitations under the License.

module Mongo
  module Protocol

    # MongoDB Wire protocol Msg message (OP_MSG), a bi-directional wire
    # protocol opcode.
    #
    # OP_MSG is only available in MongoDB 3.6 (maxWireVersion >= 6) and later.
    #
    # @api private
    #
    # @since 2.5.0
    class Msg < Message
      include Monitoring::Event::Secure

      # The identifier for the database name to execute the command on.
      #
      # @since 2.5.0
      DATABASE_IDENTIFIER = '$db'.freeze

      # Keys that the driver adds to commands. These are going to be
      # moved to the end of the hash for better logging.
      #
      # @api private
      INTERNAL_KEYS = Set.new(%w($clusterTime lsid signature txnNumber)).freeze

      # Creates a new OP_MSG protocol message
      #
      # @example Create a OP_MSG wire protocol message
      #   Msg.new([:more_to_come], {}, { ismaster: 1 },
      #           { type: 1, payload: { identifier: 'documents', sequence: [..] } })
      #
      # @param [ Array<Symbol> ] flags The flag bits. Current supported values
      # are :more_to_come and :checksum_present.
      # @param [ Hash ] options The options. There are currently no supported
      #   options, this is a placeholder for the future.
      # @param [ BSON::Document, Hash ] global_args The global arguments,
      #   becomes a section of payload type 0.
      # @param [ BSON::Document, Hash ] sections Zero or more sections, in the format
      #   { type: 1, payload: { identifier: <String>, sequence: <Array<BSON::Document, Hash>> } } or
      #   { type: 0, payload: <BSON::Document, Hash> }
      #
      # @option options [ true, false ] validating_keys Whether keys should be validated.
      #
      # @api private
      #
      # @since 2.5.0
      def initialize(flags, options, global_args, *sections)
        @flags = flags || []
        @options = options
        @global_args = global_args
        @sections = [ { type: 0, payload: global_args } ] + sections
        @request_id = nil
        super
      end

      # Whether the message expects a reply from the database.
      #
      # @example Does the message require a reply?
      #   message.replyable?
      #
      # @return [ true, false ] If the message expects a reply.
      #
      # @since 2.5.0
      def replyable?
        @replyable ||= !flags.include?(:more_to_come)
      end

      # Return the event payload for monitoring.
      #
      # @example Return the event payload.
      #   message.payload
      #
      # @return [ BSON::Document ] The event payload.
      #
      # @since 2.5.0
      def payload
        # Reorder keys in global_args for better logging - see
<<<<<<< HEAD
        # https://jira.mongodb.org/browse/RUBY-1591?filter=25988.
        # Note that even without the reordering, the payload is an exact
        # match to what is sent over the wire because the command combines
        # keys from multiple sections.
=======
        # https://jira.mongodb.org/browse/RUBY-1591.
        # Note that even without the reordering, the payload is not an exact
        # match to what is sent over the wire because the command as used in
        # the published eent combines keys from multiple sections of the
        # payload sent over the wire.
>>>>>>> 8cdf6968
        ordered_command = {}
        skipped_command = {}
        command.each do |k, v|
          if INTERNAL_KEYS.member?(k.to_s)
            skipped_command[k] = v
          else
            ordered_command[k] = v
          end
        end
        ordered_command.update(skipped_command)

        BSON::Document.new(
          command_name: ordered_command.keys.first.to_s,
          database_name: global_args[DATABASE_IDENTIFIER],
          command: ordered_command,
          request_id: request_id,
          reply: sections[0]
        )
      end

      # Serializes message into bytes that can be sent on the wire.
      #
      # @param [ BSON::ByteBuffer ] buffer where the message should be inserted.
      # @param [ Integer ] max_bson_size The maximum bson object size.
      #
      # @return [ BSON::ByteBuffer ] buffer containing the serialized message.
      #
      # @since 2.5.0
      def serialize(buffer = BSON::ByteBuffer.new, max_bson_size = nil)
        super
        add_check_sum(buffer)
        buffer
      end

      # Compress this message.
      #
      # @param [ String, Symbol ] compressor The compressor to use.
      # @param [ Integer ] zlib_compression_level The zlib compression level to use.
      #
      # @return [ Compressed, self ] A Protocol::Compressed message or self, depending on whether
      #  this message can be compressed.
      #
      # @since 2.5.0
      def compress!(compressor, zlib_compression_level = nil)
        if compressor && compression_allowed?(command.keys.first)
          Compressed.new(self, compressor, zlib_compression_level)
        else
          self
        end
      end

      private

      def command
        @command ||= global_args.dup.tap do |cmd|
          cmd.delete(DATABASE_IDENTIFIER)
          sections.each do |section|
            if section[:type] == 1
              identifier = section[:payload][:identifier]
              cmd[identifier] ||= []
              cmd[identifier] += section[:payload][:sequence]
            end
          end
        end
      end

      def add_check_sum(buffer)
        if flags.include?(:checksum_present)
          #buffer.put_int32(checksum)
        end
      end

      def global_args
        @global_args ||= (sections[0] || {})
      end

      # The operation code required to specify a OP_MSG message.
      # @return [ Fixnum ] the operation code.
      #
      # @since 2.5.0
      OP_CODE = 2013

      # Available flags for a OP_MSG message.
      FLAGS = Array.new(16).tap { |arr|
        arr[0] = :checksum_present
        arr[1] = :more_to_come
      }

      # @!attribute
      # @return [Array<Symbol>] The flags for this message.
      field :flags, BitVector.new(FLAGS)

      # @!attribute
      # @return [Hash] The sections of payload type 1 or 0.
      field :sections, Sections
      alias :documents :sections

      Registry.register(OP_CODE, self)
    end
  end
end<|MERGE_RESOLUTION|>--- conflicted
+++ resolved
@@ -89,18 +89,11 @@
       # @since 2.5.0
       def payload
         # Reorder keys in global_args for better logging - see
-<<<<<<< HEAD
-        # https://jira.mongodb.org/browse/RUBY-1591?filter=25988.
-        # Note that even without the reordering, the payload is an exact
-        # match to what is sent over the wire because the command combines
-        # keys from multiple sections.
-=======
         # https://jira.mongodb.org/browse/RUBY-1591.
         # Note that even without the reordering, the payload is not an exact
         # match to what is sent over the wire because the command as used in
         # the published eent combines keys from multiple sections of the
         # payload sent over the wire.
->>>>>>> 8cdf6968
         ordered_command = {}
         skipped_command = {}
         command.each do |k, v|
