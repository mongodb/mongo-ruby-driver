--- conflicted
+++ resolved
@@ -148,14 +148,10 @@
       raise original_error
     end
 
-<<<<<<< HEAD
-    def legacy_write_with_retry(server = nil)
+    def legacy_write_with_retry(server = nil, session = nil)
       # This is the pre-session retry logic, and is not subject to
       # current retryable write specifications.
       # In particular it does not retry on SocketError and SocketTimeoutError.
-=======
-    def legacy_write_with_retry(server = nil, session = nil)
->>>>>>> 77287d18
       attempt = 0
       begin
         attempt += 1
