--- conflicted
+++ resolved
@@ -70,7 +70,6 @@
     # @since 2.2.3
     CURSOR_NOT_FOUND = 'Cursor not found.'
 
-<<<<<<< HEAD
     # Can the change stream on which this error occurred be resumed,
     # provided the operation that triggered this error was a getMore?
     #
@@ -82,7 +81,8 @@
     # @since 2.6.0
     def change_stream_resumable?
       false
-=======
+    end
+
     # Error label describing commitTransaction errors that may or may not occur again if a commit is
     # manually retried by the user.
     #
@@ -118,7 +118,6 @@
 
     def add_label(label)
       @labels << label unless label?(label)
->>>>>>> 124568da
     end
   end
 end
