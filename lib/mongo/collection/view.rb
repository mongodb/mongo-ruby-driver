--- conflicted
+++ resolved
@@ -60,14 +60,11 @@
                      :client,
                      :cluster,
                      :database,
-<<<<<<< HEAD
-                     :write_concern_with_session
-=======
                      :read_with_retry,
                      :read_with_retry_cursor,
                      :write_with_retry,
-                     :legacy_write_with_retry
->>>>>>> 02254f7c
+                     :legacy_write_with_retry,
+                     :write_concern_with_session
 
       # Delegate to the cluster for the next primary.
       def_delegators :cluster, :next_primary
