--- conflicted
+++ resolved
@@ -231,8 +231,6 @@
       def with_session(opts = {}, &block)
         client.send(:with_session, @options.merge(opts), &block)
       end
-<<<<<<< HEAD
-=======
 
       # @return [ Hash ] timeout_ms value set on the operation level (if any),
       #   and/or timeout_ms that is set on collection/database/client level (if any).
@@ -247,7 +245,6 @@
           end
         end
       end
->>>>>>> 89613913
     end
   end
 end