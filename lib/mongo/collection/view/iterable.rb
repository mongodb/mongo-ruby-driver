--- conflicted
+++ resolved
@@ -93,7 +93,7 @@
           context = Operation::Context.new(
             client: client,
             session: session,
-            timeout_ms: timeout_ms
+            operation_timeouts: operation_timeouts(options)
           )
 
           if respond_to?(:write?, true) && write?
@@ -176,18 +176,8 @@
           end
         end
 
-<<<<<<< HEAD
         def send_initial_query(server, context)
           initial_query_op(context.session).execute(server, context: context)
-=======
-        def send_initial_query(server, session = nil)
-          context = Operation::Context.new(
-            client: client,
-            session: session,
-            operation_timeouts: operation_timeouts(options)
-          )
-          initial_query_op(session).execute(server, context: context)
->>>>>>> 89613913
         end
 
         def use_query_cache?
