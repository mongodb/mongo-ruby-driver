# frozen_string_literal: true
# rubocop:todo all

# Copyright (C) 2014-2020 MongoDB Inc.
#
# Licensed under the Apache License, Version 2.0 (the "License");
# you may not use this file except in compliance with the License.
# You may obtain a copy of the License at
#
#   http://www.apache.org/licenses/LICENSE-2.0
#
# Unless required by applicable law or agreed to in writing, software
# distributed under the License is distributed on an "AS IS" BASIS,
# WITHOUT WARRANTIES OR CONDITIONS OF ANY KIND, either express or implied.
# See the License for the specific language governing permissions and
# limitations under the License.

module Mongo
  class Collection
    class View

      # Defines iteration related behavior for collection views, including
      # cursor instantiation.
      #
      # @since 2.0.0
      module Iterable

        # Returns the cursor associated with this view, if any.
        #
        # @return [ nil | Cursor ] The cursor, if any.
        #
        # @api private
        attr_reader :cursor

        # @return [ :cursor_lifetime | :iteration ] The timeout mode to be
        #   used by this view.
        attr_reader :timeout_mode

        # Iterate through documents returned by a query with this +View+.
        #
        # @example Iterate through the result of the view.
        #   view.each do |document|
        #     p document
        #   end
        #
        # @return [ Enumerator ] The enumerator.
        #
        # @since 2.0.0
        #
        # @yieldparam [ Hash ] Each matching document.
        def each
          @cursor = prefer_cached_cursor? ? cached_cursor : new_cursor_for_iteration
          return @cursor.to_enum unless block_given?

          limit_for_cached_query = compute_limit_for_cached_query

          # Ruby versions 2.5 and older do not support arr[0..nil] syntax, so
          # this must be a separate conditional.
          cursor_to_iterate = if limit_for_cached_query
            @cursor.to_a[0...limit_for_cached_query]
          else
            @cursor
          end

          cursor_to_iterate.each do |doc|
            yield doc
          end
        end

        # Cleans up resources associated with this query.
        #
        # If there is a server cursor associated with this query, it is
        # closed by sending a KillCursors command to the server.
        #
        # @note This method propagates any errors that occur when closing the
        #   server-side cursor.
        #
        # @return [ nil ] Always nil.
        #
        # @raise [ Error::OperationFailure ] If the server cursor close fails.
        #
        # @since 2.1.0
        def close_query
          if @cursor
            @cursor.close
          end
        end
        alias :kill_cursors :close_query

        private

        def select_cursor(session)
          if respond_to?(:write?, true) && write?
            server = server_selector.select_server(cluster, nil, session, write_aggregation: true)
            result = send_initial_query(server, session)

            if use_query_cache?
              CachingCursor.new(view, result, server, session: session)
            else
              Cursor.new(view, result, server, session: session)
            end
          else
            read_with_retry_cursor(session, server_selector, view) do |server|
              send_initial_query(server, session)
            end
          end
        end

        def cached_cursor
          QueryCache.get(**cache_options)
        end

        def cache_options
          # NB: this hash is passed as keyword argument and must have symbol
          # keys.
          {
            namespace: collection.namespace,
            selector: selector,
            skip: skip,
            sort: sort,
            limit: limit,
            projection: projection,
            collation: collation,
            read_concern: read_concern,
            read_preference: read_preference,
          }
        end

        def initial_query_op(session)
          spec = {
            coll_name: collection.name,
            filter: filter,
            projection: projection,
            db_name: database.name,
            session: session,
            collation: collation,
            sort: sort,
            skip: skip,
            let: options[:let],
            limit: limit,
            allow_disk_use: options[:allow_disk_use],
            allow_partial_results: options[:allow_partial_results],
            read: read,
            read_concern: options[:read_concern] || read_concern,
            batch_size: batch_size,
            hint: options[:hint],
            max_scan: options[:max_scan],
            max_time_ms: options[:max_time_ms],
            max_value: options[:max_value],
            min_value: options[:min_value],
            no_cursor_timeout: options[:no_cursor_timeout],
            return_key: options[:return_key],
            show_disk_loc: options[:show_disk_loc],
            comment: options[:comment],
            oplog_replay: if (v = options[:oplog_replay]).nil?
                            collection.options[:oplog_replay]
                          else
                            v
                          end,
          }

          if spec[:oplog_replay]
            collection.client.log_warn("The :oplog_replay option is deprecated and ignored by MongoDB 4.4 and later")
          end

          maybe_set_tailable_options(spec)

          if explained?
            spec[:explain] = options[:explain]
            Operation::Explain.new(spec)
          else
            Operation::Find.new(spec)
          end
        end

        def send_initial_query(server, session = nil)
<<<<<<< HEAD
          context = Operation::Context.new(client: client, session: session)
=======
          context = Operation::Context.new(
            client: client,
            session: session,
            timeout_ms: timeout_ms
          )
>>>>>>> e915e84a
          initial_query_op(session).execute(server, context: context)
        end

        def use_query_cache?
          QueryCache.enabled? && !collection.system_collection?
        end

        # If the caching cursor is closed and was not fully iterated,
        # the documents we have in it are not the complete result set and
        # we have no way of completing that iteration.
        # Therefore, discard that cursor and start iteration again.
        def prefer_cached_cursor?
          use_query_cache? &&
            cached_cursor &&
            (cached_cursor.fully_iterated? || !cached_cursor.closed?)
        end

        # Start a new cursor for use when iterating (via #each).
        def new_cursor_for_iteration
          session = client.get_session(@options)
          select_cursor(session).tap do |cursor|
            if use_query_cache?
              # No need to store the cursor in the query cache if there is
              # already a cached cursor stored at this key.
              QueryCache.set(cursor, **cache_options)
            end
          end
        end

        def compute_limit_for_cached_query
          if use_query_cache? && respond_to?(:limit)
            # If a query with a limit is performed, the query cache will
            # re-use results from an earlier query with the same or larger
            # limit, and then impose the lower limit during iteration.
            QueryCache.normalized_limit(limit)
          end

          nil
        end

        # Add tailable cusror options to the command specifiction if needed.
        #
        # @param [ Hash ] spec The command specification.
        def maybe_set_tailable_options(spec)
          case cursor_type
          when :tailable
            spec[:tailable] = true
          when :tailable_await
            spec[:tailable] = true
            spec[:await_data] = true
          end
        end

        # Ensure the timeout mode is appropriate for other options that
        # have been given.
        #
        # @param [ Hash ] options The options to inspect.
        #
        # @raise [ ArgumentError ] if inconsistent or incompatible options are
        #   detected.
        def validate_timeout_mode!(options)
          cursor_type = options[:cursor_type]
          timeout_ms = options[:timeout_ms]
          timeout_mode = options[:timeout_mode]

          if timeout_ms
            # "Tailable cursors only support the ITERATION value for the
            # timeoutMode option. This is the default value and drivers MUST
            # error if the option is set to CURSOR_LIFETIME."
            if cursor_type
              timeout_mode ||= :iteration
              if timeout_mode == :cursor_lifetime
                raise ArgumentError, 'tailable cursors only support `timeout_mode: :iteration`'
              end

              # "Drivers MUST error if [the maxAwaitTimeMS] option is set,
              # timeoutMS is set to a non-zero value, and maxAwaitTimeMS is
              # greater than or equal to timeoutMS."
              max_await_time_ms = options[:max_await_time_ms] || 0
              if cursor_type == :tailable_await && max_await_time_ms >= timeout_ms
                raise ArgumentError, ':max_await_time_ms must not be >= :timeout_ms'
              end
            else
              # "For non-tailable cursors, the default value of timeoutMode
              # is CURSOR_LIFETIME."
              timeout_mode ||= :cursor_lifetime
            end
          elsif timeout_mode
            raise ArgumentError, ':timeout_ms must be set if :timeout_mode is set'
          end

          if timeout_mode == :iteration && respond_to?(:write?) && write?
            raise ArgumentError, 'timeout_mode=:iteration is not supported for aggregation pipelines with $out or $merge'
          end

          # set it as an instance variable, rather than updating the options,
          # because if the cursor type changes (e.g. via #configure()), the new
          # View instance must be able to select a different default timeout_mode
          # if no timeout_mode was set initially.
          @timeout_mode = timeout_mode
        end
      end
    end
  end
end<|MERGE_RESOLUTION|>--- conflicted
+++ resolved
@@ -174,15 +174,11 @@
         end
 
         def send_initial_query(server, session = nil)
-<<<<<<< HEAD
-          context = Operation::Context.new(client: client, session: session)
-=======
           context = Operation::Context.new(
             client: client,
             session: session,
             timeout_ms: timeout_ms
           )
->>>>>>> e915e84a
           initial_query_op(session).execute(server, context: context)
         end
 
