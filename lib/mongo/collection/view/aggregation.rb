--- conflicted
+++ resolved
@@ -188,16 +188,7 @@
 
         end
 
-<<<<<<< HEAD
         def send_initial_query(server, context)
-=======
-        def send_initial_query(server, session)
-          context = Operation::Context.new(
-            client: client,
-            session: session,
-            operation_timeouts: operation_timeouts(options)
-          )
->>>>>>> 89613913
           server.with_connection do |connection|
             initial_query_op(
               context.session,
