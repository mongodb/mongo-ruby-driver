--- conflicted
+++ resolved
@@ -455,13 +455,8 @@
       
       last_chunk = @file_length / @chunk_size
       @current_chunk = get_chunk(last_chunk)
-<<<<<<< HEAD
-      if @current_chunk.nil?
-        chunk = get_chunk last_chunk-1
-      end
+      chunk = get_chunk(last_chunk-1) if @current_chunk.nil?
       @current_chunk ||= create_chunk(last_chunk)
-=======
->>>>>>> ea6242de
       @file_position = @chunk_size * last_chunk + @current_chunk['data'].size
     end
     
