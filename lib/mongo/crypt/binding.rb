--- conflicted
+++ resolved
@@ -1201,12 +1201,7 @@
       # @param [ FFI::Pointer ] efc_map A pointer to mongocrypt_binary_t object that
       # references a BSON document representing the EncryptedFieldConfigMap
       # supplied by the user. The keys are collection namespaces and values are
-<<<<<<< HEAD
-      # EncryptedFieldConfigMap documents. The viewed data copied. It is valid to
-      # destroy efc_map with mongocrypt_binary_destroy immediately after.
-=======
       # EncryptedFieldConfigMap documents.
->>>>>>> 3aecd4ae
       #
       # @return [ Boolean ] Whether the operation succeeded.
       attach_function(
@@ -1243,11 +1238,7 @@
       # @!method self.mongocrypt_setopt_bypass_query_analysis(crypt)
       #   @api private
       #
-<<<<<<< HEAD
-      # Opt-into skipping query analysis.
-=======
       # Opt into skipping query analysis.
->>>>>>> 3aecd4ae
       #
       # If opted in:
       # - The csfle shared library will not attempt to be loaded.
@@ -1267,11 +1258,7 @@
         mongocrypt_setopt_bypass_query_analysis(handle.ref)
       end
 
-<<<<<<< HEAD
-      # @!method self.mongocrypt_setopt_aes_256_ctr(crypt, aes_256_ctr_encrypt, aes_256_ctr_decrypt, ctx=nil)
-=======
       # @!method self.mongocrypt_setopt_aes_256_ctr(crypt, aes_256_ctr_encrypt, aes_256_ctr_decrypt, ctx)
->>>>>>> 3aecd4ae
       #   @api private
       #
       #   Set a crypto hook for the AES256-CTR operations.
@@ -1308,116 +1295,6 @@
         end
       end
 
-<<<<<<< HEAD
-      enum :mongocrypt_index_type, [
-        :none, 1,
-        :equality
-      ]
-
-      # @!method self.mongocrypt_ctx_setopt_index_type(ctx, mongocrypt_index_type)
-      #   @api private
-      #
-      # Set the index type used for explicit encryption.
-      # The index type is only used for FLE 2 encryption.
-      #
-      # @param [ FFI::Pointer ] ctx A pointer to a mongocrypt_ctx_t object.
-      # @param[ mongocrypt_index_type ] index_type Type of the index.
-      #
-      # @return [ Boolean ] Whether setting this option succeeded.
-      attach_function(
-        :mongocrypt_ctx_setopt_index_type,
-        [
-          :pointer,
-          :mongocrypt_index_type
-        ],
-        :bool
-      )
-
-      # Set the index type used for explicit encryption.
-      # The index type is only used for FLE 2 encryption.
-      #
-      # @param [ Mongo::Crypt::Context ] context Explicit encryption context.
-      # @param [ Symbol ] :mongocrypt_index_type index_type Type of the index.
-      #   Allowed values are :none, :equality.
-      #
-      # @raise [ Mongo::Error::CryptError ] If the operation failed.
-      def self.ctx_setopt_index_type(context, index_type)
-        check_ctx_status(context) do
-          mongocrypt_ctx_setopt_index_type(context.ctx_p, index_type)
-        end
-      end
-
-      enum :mongocrypt_query_type, [
-        :equality, 1
-      ]
-
-      # @!method self.mongocrypt_ctx_setopt_query_type(ctx, mongocrypt_query_type)
-      #   @api private
-      #
-      # Set the query type to use for FLE 2 explicit encryption.
-      # The query type is only used for indexed FLE 2 encryption.
-      #
-      # @param [ FFI::Pointer ] ctx A pointer to a mongocrypt_ctx_t object.
-      # @param [ mongocrypt_query_type ] query_type Type of the query.
-      #
-      # @return [ Boolean ] Whether setting this option succeeded.
-      attach_function(
-        :mongocrypt_ctx_setopt_query_type,
-        [
-          :pointer,
-          :mongocrypt_query_type
-        ],
-        :bool
-      )
-
-      # Set the query type to use for FLE 2 explicit encryption.
-      # The query type is only used for indexed FLE 2 encryption.
-      #
-      # @param [ Mongo::Crypt::Context ] context Explicit encryption context.
-      # @param [ Symbol ] :mongocrypt_query_type query_type Type of the query.
-      #   Allowed value is :equality.
-      #
-      # @raise [ Mongo::Error::CryptError ] If the operation failed.
-      def self.ctx_setopt_query_type(context, query_type)
-        check_ctx_status(context) do
-          mongocrypt_ctx_setopt_query_type(context.ctx_p, query_type)
-        end
-      end
-
-      # @!method self.mongocrypt_ctx_setopt_contention_factor(ctx, contention_factor)
-      #   @api private
-      #
-      # Set the contention factor used for explicit encryption.
-      # The contention factor is only used for indexed FLE 2 encryption.
-      #
-      # @param [ FFI::Pointer ] ctx A pointer to a mongocrypt_ctx_t object.
-      # @param [ int64 ] contention_factor
-      #
-      # @return [ Boolean ] Whether setting this option succeeded.
-      attach_function(
-        :mongocrypt_ctx_setopt_contention_factor,
-        [
-          :pointer,
-          :int64
-        ],
-        :bool
-      )
-
-      # Set the contention factor used for explicit encryption.
-      # The contention factor is only used for indexed FLE 2 encryption.
-      #
-      # @param [ Mongo::Crypt::Context ] context Explicit encryption context.
-      # @param [ Integer ] factor Contention factor used for explicit encryption.
-      #
-      # @raise [ Mongo::Error::CryptError ] If the operation failed.
-      def self.ctx_setopt_contention_factor(context, factor)
-        check_ctx_status(context) do
-          mongocrypt_ctx_setopt_contention_factor(context.ctx_p, factor)
-        end
-      end
-
-=======
->>>>>>> 3aecd4ae
       # Raise a Mongo::Error::CryptError based on the status of the underlying
       # mongocrypt_t object.
       #
