--- conflicted
+++ resolved
@@ -109,11 +109,7 @@
       def set_encrypted_fields_map
         unless @encrypted_fields_map.is_a?(Hash)
           raise ArgumentError.new(
-<<<<<<< HEAD
-            "#{@encrypted_fields_map} is an invalid encrypted_fields_map; must be a Hash or nil"
-=======
             "#{@encrypted_fields_map} is an invalid encrypted_fields_map: must be a Hash or nil"
->>>>>>> 3aecd4ae
           )
         end
 
