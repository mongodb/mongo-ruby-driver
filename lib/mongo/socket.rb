# frozen_string_literal: true
# rubocop:todo all

# Copyright (C) 2014-2020 MongoDB Inc.
#
# Licensed under the Apache License, Version 2.0 (the "License");
# you may not use this file except in compliance with the License.
# You may obtain a copy of the License at
#
#   http://www.apache.org/licenses/LICENSE-2.0
#
# Unless required by applicable law or agreed to in writing, software
# distributed under the License is distributed on an "AS IS" BASIS,
# WITHOUT WARRANTIES OR CONDITIONS OF ANY KIND, either express or implied.
# See the License for the specific language governing permissions and
# limitations under the License.

require 'mongo/socket/ssl'
require 'mongo/socket/tcp'
require 'mongo/socket/unix'
require 'mongo/socket/ocsp_verifier'
require 'mongo/socket/ocsp_cache'

module Mongo

  # Provides additional data around sockets for the driver's use.
  #
  # @since 2.0.0
  # @api private
  class Socket
    include ::Socket::Constants

    # Error message for TLS related exceptions.
    #
    # @since 2.0.0
    # @deprecated
    SSL_ERROR = 'MongoDB may not be configured with TLS support'.freeze

    # Error message for timeouts on socket calls.
    #
    # @since 2.0.0
    # @deprecated
    TIMEOUT_ERROR = 'Socket request timed out'.freeze

    # The pack directive for timeouts.
    #
    # @since 2.0.0
    TIMEOUT_PACK = 'l_2'.freeze

    # Write data to the socket in chunks of this size.
    #
    # @api private
    WRITE_CHUNK_SIZE = 65536

    # Initializes common socket attributes.
    #
    # @param [ Float ] timeout The socket timeout value.
    # @param [ Hash ] options The options.
    #
    # @option options [ Float ] :connect_timeout Connect timeout.
    # @option options [ Address ] :connection_address Address of the
    #   connection that created this socket.
    # @option options [ Integer ] :connection_generation Generation of the
    #   connection (for non-monitoring connections) that created this socket.
    # @option options [ true | false ] :monitor Whether this socket was
    #   created by a monitoring connection.
    #
    # @api private
    def initialize(timeout, options)
      @timeout = timeout
      @options = options
    end

    # @return [ Integer ] family The type of host family.
    attr_reader :family

    # @return [ Socket ] socket The wrapped socket.
    attr_reader :socket

    # @return [ Hash ] The options.
    attr_reader :options

    # @return [ Float ] timeout The socket timeout.
    attr_reader :timeout

    # @return [ Address ] Address of the connection that created this socket.
    #
    # @api private
    def connection_address
      options[:connection_address]
    end

    # @return [ Integer ] Generation of the connection (for non-monitoring
    #   connections) that created this socket.
    #
    # @api private
    def connection_generation
      options[:connection_generation]
    end

    # @return [ true | false ] Whether this socket was created by a monitoring
    #   connection.
    #
    # @api private
    def monitor?
      !!options[:monitor]
    end

    # @return [ String ] Human-readable summary of the socket for debugging.
    #
    # @api private
    def summary
      fileno = @socket&.fileno rescue '<no socket>' || '<no socket>'
      if monitor?
        indicator = if options[:push]
          'pm'
        else
          'm'
        end
        "#{connection_address};#{indicator};fd=#{fileno}"
      else
        "#{connection_address};c:#{connection_generation};fd=#{fileno}"
      end
    end

    # Is the socket connection alive?
    #
    # @example Is the socket alive?
    #   socket.alive?
    #
    # @return [ true, false ] If the socket is alive.
    #
    # @deprecated Use #connectable? on the connection instead.
    def alive?
      sock_arr = [ @socket ]
      if Kernel::select(sock_arr, nil, sock_arr, 0)
        # The eof? call is supposed to return immediately since select
        # indicated the socket is readable. However, if @socket is a TLS
        # socket, eof? can block anyway - see RUBY-2140.
        begin
          Timeout.timeout(0.1) do
            eof?
          end
        rescue ::Timeout::Error
          true
        end
      else
        true
      end
    end

    # Close the socket.
    #
    # @example Close the socket.
    #   socket.close
    #
    # @return [ true ] Always true.
    #
    # @since 2.0.0
    def close
      begin
        # Sometimes it seems the close call can hang for a long time
        ::Timeout.timeout(5) do
          @socket.close
        end
      rescue
        # Silence all errors
      end
      true
    end

    # Delegates gets to the underlying socket.
    #
    # @example Get the next line.
    #   socket.gets(10)
    #
    # @param [ Array<Object> ] args The arguments to pass through.
    #
    # @return [ Object ] The returned bytes.
    #
    # @since 2.0.0
    def gets(*args)
      map_exceptions do
        @socket.gets(*args)
      end
    end

    # Will read all data from the socket for the provided number of bytes.
    # If no data is returned, an exception will be raised.
    #
    # @example Read all the requested data from the socket.
    #   socket.read(4096)
    #
    # @param [ Integer ] length The number of bytes to read.
    # @param [ Numeric ] socket_timeout The timeout to use for each chunk read,
    #   mutually exclusive to +timeout+.
    # @param [ Numeric ] timeout The total timeout to the whole read operation,
    #   mutually exclusive to +socket_timeout+.
    #
    # @raise [ Mongo::SocketError ] If not all data is returned.
    #
    # @return [ Object ] The data from the socket.
    #
    # @since 2.0.0
    def read(length, socket_timeout: nil, timeout: nil)
      if !socket_timeout.nil? && !timeout.nil?
        raise ArgumentError, 'Both timeout and socket_timeout cannot be set'
      end
      if !socket_timeout.nil? || timeout.nil?
        read_without_timeout(length, socket_timeout)
      else
        read_with_timeout(length, timeout)
      end
    end

    # Read a single byte from the socket.
    #
    # @example Read a single byte.
    #   socket.readbyte
    #
    # @return [ Object ] The read byte.
    #
    # @since 2.0.0
    def readbyte
      map_exceptions do
        @socket.readbyte
      end
    end

    # Writes data to the socket instance.
    #
    # @param [ Array<Object> ] args The data to be written.
    # @param [ Numeric ] timeout The total timeout to the whole write operation.
    #
    # @return [ Integer ] The length of bytes written to the socket.
    #
    # @raise [ Error::SocketError | Error::SocketTimeoutError ] When there is a network error during the write.
    #
    # @since 2.0.0
    def write(*args, timeout: nil)
      map_exceptions do
        do_write(*args, timeout: timeout)
      end
    end

    # Tests if this socket has reached EOF. Primarily used for liveness checks.
    #
    # @since 2.0.5
    def eof?
      @socket.eof?
    rescue IOError, SystemCallError
      true
    end

    # For backwards compatibility only, do not use.
    #
    # @return [ true ] Always true.
    #
    # @deprecated
    def connectable?
      true
    end

    private

    # Reads the +length+ bytes from the socket, the read operation duration is
    # limited to +timeout+ second.
    #
    # @param [ Integer ] length The number of bytes to read.
    # @param [ Numeric ] timeout The total timeout to the whole read operation.
    #
    # @return [ Object ] The data from the socket.
    def read_with_timeout(length, timeout)
      deadline = Utils.monotonic_time + timeout
      map_exceptions do
<<<<<<< HEAD
        "".tap do |data|
=======
        String.new.tap do |data|
>>>>>>> 752c1f4e
          while data.length < length
            socket_timeout = deadline - Utils.monotonic_time
            if socket_timeout <= 0
              raise Mongo::Error::TimeoutError
            end
            chunk = read_from_socket(length - data.length, socket_timeout: socket_timeout, csot: true)
            unless chunk.length > 0
              raise IOError, "Expected to read > 0 bytes but read 0 bytes"
            end
            data << chunk
          end
        end
      end
    end

    # Reads the +length+ bytes from the socket. The read operation may involve
    # multiple socket reads, each read is limited to +timeout+ second,
    # if the parameter is provided.
    #
    # @param [ Integer ] length The number of bytes to read.
    # @param [ Numeric ] socket_timeout The timeout to use for each chunk read.
    #
    # @return [ Object ] The data from the socket.
    def read_without_timeout(length, socket_timeout = nil)
      map_exceptions do
<<<<<<< HEAD
        "".tap do |data|
=======
        String.new.tap do |data|
>>>>>>> 752c1f4e
          while data.length < length
            chunk = read_from_socket(length - data.length, socket_timeout: socket_timeout)
            unless chunk.length > 0
              raise IOError, "Expected to read > 0 bytes but read 0 bytes"
            end
            data << chunk
          end
        end
      end
    end


    # Reads the +length+ bytes from the socket. The read operation may involve
    # multiple socket reads, each read is limited to +timeout+ second,
    # if the parameter is provided.
    #
    # @param [ Integer ] length The number of bytes to read.
    # @param [ Numeric ] :socket_timeout The timeout to use for each chunk read.
    # @param [ true | false ] :csot Whether the CSOT timeout is set for the operation.
    #
    # @return [ Object ] The data from the socket.
    def read_from_socket(length, socket_timeout: nil, csot: false)
      # Just in case
      if length == 0
        return ''.force_encoding('BINARY')
      end

      _timeout = socket_timeout || self.timeout
      if _timeout
        if _timeout > 0
          deadline = Utils.monotonic_time + _timeout
        elsif _timeout < 0
          raise_timeout_error!("Negative timeout #{_timeout} given to socket", csot)
        end
      end

      # We want to have a fixed and reasonably small size buffer for reads
      # because, for example, OpenSSL reads in 16 kb chunks max.
      # Having a 16 mb buffer means there will be 1000 reads each allocating
      # 16 mb of memory and using 16 kb of it.
      buf_size = read_buffer_size
      data = nil

      # If we want to read less than the buffer size, just allocate the
      # memory that is necessary
      if length < buf_size
        buf_size = length
      end

      # The binary encoding is important, otherwise Ruby performs encoding
      # conversions of some sort during the write into the buffer which
      # kills performance
      buf = allocate_string(buf_size)
      retrieved = 0
      begin
        while retrieved < length
          retrieve = length - retrieved
          if retrieve > buf_size
            retrieve = buf_size
          end
          chunk = @socket.read_nonblock(retrieve, buf)

          # If we read the entire wanted length in one operation,
          # return the data as is which saves one memory allocation and
          # one copy per read
          if retrieved == 0 && chunk.length == length
            return chunk
          end

          # If we are here, we are reading the wanted length in
          # multiple operations. Allocate the total buffer here rather
          # than up front so that the special case above won't be
          # allocating twice
          if data.nil?
            data = allocate_string(length)
          end

          # ... and we need to copy the chunks at this point
          data[retrieved, chunk.length] = chunk
          retrieved += chunk.length
        end
      # As explained in https://ruby-doc.com/core-trunk/IO.html#method-c-select,
      # reading from a TLS socket may require writing which may raise WaitWritable
      rescue IO::WaitReadable, IO::WaitWritable => exc
        if deadline
          select_timeout = deadline - Utils.monotonic_time
          if select_timeout <= 0
            raise_timeout_error!("Took more than #{_timeout} seconds to receive data", csot)
          end
        end
        pipe = options[:pipe]
        if exc.is_a?(IO::WaitReadable)
          if pipe
            select_args = [[@socket, pipe], nil, [@socket, pipe], select_timeout]
          else
            select_args = [[@socket], nil, [@socket], select_timeout]
          end
        else
          select_args = [nil, [@socket], [@socket], select_timeout]
        end

        rv = Kernel.select(*select_args)
        if Lint.enabled?
          if pipe && rv&.include?(pipe)
            # If the return value of select is the read end of the pipe, and
            # an IOError is not raised, then that means the socket is still
            # open. Select is interrupted be closing the write end of the
            # pipe, which either returns the pipe if the socket is open, or
            # raises an IOError if it isn't. Select is interrupted after all
            # of the pending and checked out connections have been interrupted
            # and closed, and this only happens once the pool is cleared with
            # interrupt_in_use connections flag. This means that in order for
            # the socket to still be open when the select is interrupted, and
            # that socket is being read from, that means after clear was
            # called, a connection from the previous generation was checked
            # out of the pool, for reading on its socket. This should be impossible.
            raise Mongo::LintError, "Select interrupted for live socket. This should be impossible."
          end
        end

        if BSON::Environment.jruby?
          # Ignore the return value of Kernel.select.
          # On JRuby, select appears to return nil prior to timeout expiration
          # (apparently due to a EAGAIN) which then causes us to fail the read
          # even though we could have retried it.
          # Check the deadline ourselves.
          if deadline
            select_timeout = deadline - Utils.monotonic_time
            if select_timeout <= 0
              raise_timeout_error!("Took more than #{_timeout} seconds to receive data", csot)
            end
          end
        elsif rv.nil?
          raise_timeout_error!("Took more than #{_timeout} seconds to receive data (select call timed out)", csot)
        end
        retry
      end

      data
    end

    def allocate_string(capacity)
      String.new('', :capacity => capacity, :encoding => 'BINARY')
    end

    def read_buffer_size
      # Buffer size for non-TLS reads
      # 64kb
      65536
    end

    # Writes data to the socket instance.
    #
    # This is a separate method from +write+ for ease of mocking in the tests.
    # This method should not perform any exception mapping, upstream code
    # sholud map exceptions.
    #
    # @param [ Array<Object> ] args The data to be written.
    # @param [ Numeric ] :timeout The total timeout to the whole write operation.
    #
    # @return [ Integer ] The length of bytes written to the socket.
    def do_write(*args, timeout: nil)
      if timeout.nil?
        write_without_timeout(*args)
      else
        write_with_timeout(*args, timeout: timeout)
      end
    end

    # Writes data to to the socket.
    #
    # @param [ Array<Object> ] args The data to be written.
    #
    # @return [ Integer ] The length of bytes written to the socket.
    def write_without_timeout(*args)
      # This method used to forward arguments to @socket.write in a
      # single call like so:
      #
      # @socket.write(*args)
      #
      # Turns out, when each buffer to be written is large (e.g. 32 MiB),
      # this write call would take an extremely long time (20+ seconds)
      # while using 100% CPU. Splitting the writes into chunks produced
      # massively better performance (0.05 seconds to write the 32 MiB of
      # data on the same hardware). Unfortunately splitting the data,
      # one would assume, results in it being copied, but this seems to be
      # a much more minor issue compared to CPU cost of writing large buffers.
      args.each do |buf|
        buf = buf.to_s
        i = 0
        while i < buf.length
          chunk = buf[i...i+WRITE_CHUNK_SIZE]
          @socket.write(chunk)
          i += WRITE_CHUNK_SIZE
        end
      end
    end

    # Writes data to to the socket, the write duration is limited to +timeout+.
    #
    # @param [ Array<Object> ] args The data to be written.
    # @param [ Numeric ] :timeout The total timeout to the whole write operation.
    #
    # @return [ Integer ] The length of bytes written to the socket.
    def write_with_timeout(*args, timeout:)
      raise ArgumentError, 'timeout cannot be nil' if timeout.nil?
      raise_timeout_error!("Negative timeout #{timeout} given to socket", true) if timeout < 0

      written = 0
      args.each do |buf|
        buf = buf.to_s
        i = 0
        while i < buf.length
          chunk = buf[i...(i + WRITE_CHUNK_SIZE)]
          written += write_chunk(chunk, timeout)
          i += WRITE_CHUNK_SIZE
        end
      end
      written
    end

    def write_chunk(chunk, timeout)
      deadline = Utils.monotonic_time + timeout
      written = 0
      begin
        written += @socket.write_nonblock(chunk[written..-1])
      rescue IO::WaitWritable, Errno::EINTR
        select_timeout = deadline - Utils.monotonic_time
        rv = Kernel.select(nil, [@socket], nil, select_timeout)
        if BSON::Environment.jruby?
          # Ignore the return value of Kernel.select.
          # On JRuby, select appears to return nil prior to timeout expiration
          # (apparently due to a EAGAIN) which then causes us to fail the read
          # even though we could have retried it.
          # Check the deadline ourselves.
          if deadline
            select_timeout = deadline - Utils.monotonic_time
            if select_timeout <= 0
              raise_timeout_error!("Took more than #{timeout} seconds to receive data", true)
            end
          end
        elsif rv.nil?
          raise_timeout_error!("Took more than #{timeout} seconds to receive data (select call timed out)", true)
        end
        retry
      end
      written
    end

    def unix_socket?(sock)
      defined?(UNIXSocket) && sock.is_a?(UNIXSocket)
    end

    DEFAULT_TCP_KEEPINTVL = 10

    DEFAULT_TCP_KEEPCNT = 9

    DEFAULT_TCP_KEEPIDLE = 120

    DEFAULT_TCP_USER_TIMEOUT = 210

    def set_keepalive_opts(sock)
      sock.setsockopt(SOL_SOCKET, SO_KEEPALIVE, true)
      set_option(sock, :TCP_KEEPINTVL, DEFAULT_TCP_KEEPINTVL)
      set_option(sock, :TCP_KEEPCNT, DEFAULT_TCP_KEEPCNT)
      set_option(sock, :TCP_KEEPIDLE, DEFAULT_TCP_KEEPIDLE)
      set_option(sock, :TCP_USER_TIMEOUT, DEFAULT_TCP_USER_TIMEOUT)
    rescue
      # JRuby 9.2.13.0 and lower do not define TCP_KEEPINTVL etc. constants.
      # JRuby 9.2.14.0 defines the constants but does not allow to get or
      # set them with this error:
      # Errno::ENOPROTOOPT: Protocol not available - Protocol not available
    end

    def set_option(sock, option, default)
      if Socket.const_defined?(option)
        system_default = sock.getsockopt(IPPROTO_TCP, option).int
        if system_default > default
          sock.setsockopt(IPPROTO_TCP, option, default)
        end
      end
    end

    def set_socket_options(sock)
      sock.set_encoding(BSON::BINARY)
      set_keepalive_opts(sock)
    end

    def map_exceptions
      begin
        yield
      rescue Errno::ETIMEDOUT => e
        raise Error::SocketTimeoutError, "#{e.class}: #{e} (for #{human_address})"
      rescue IOError, SystemCallError => e
        raise Error::SocketError, "#{e.class}: #{e} (for #{human_address})"
      rescue OpenSSL::SSL::SSLError => e
        raise Error::SocketError, "#{e.class}: #{e} (for #{human_address})"
      end
    end

    def human_address
      raise NotImplementedError
    end

    def raise_timeout_error!(message = nil, csot = false)
      if csot
        raise Mongo::Error::TimeoutError
      else
        raise Errno::ETIMEDOUT, message
      end
    end
  end
end<|MERGE_RESOLUTION|>--- conflicted
+++ resolved
@@ -273,11 +273,7 @@
     def read_with_timeout(length, timeout)
       deadline = Utils.monotonic_time + timeout
       map_exceptions do
-<<<<<<< HEAD
-        "".tap do |data|
-=======
         String.new.tap do |data|
->>>>>>> 752c1f4e
           while data.length < length
             socket_timeout = deadline - Utils.monotonic_time
             if socket_timeout <= 0
@@ -303,11 +299,7 @@
     # @return [ Object ] The data from the socket.
     def read_without_timeout(length, socket_timeout = nil)
       map_exceptions do
-<<<<<<< HEAD
-        "".tap do |data|
-=======
         String.new.tap do |data|
->>>>>>> 752c1f4e
           while data.length < length
             chunk = read_from_socket(length - data.length, socket_timeout: socket_timeout)
             unless chunk.length > 0
