# frozen_string_literal: true
# encoding: utf-8

# Copyright (C) 2021 MongoDB Inc.
#
# Licensed under the Apache License, Version 2.0 (the "License");
# you may not use this file except in compliance with the License.
# You may obtain a copy of the License at
#
#   http://www.apache.org/licenses/LICENSE-2.0
#
# Unless required by applicable law or agreed to in writing, software
# distributed under the License is distributed on an "AS IS" BASIS,
# WITHOUT WARRANTIES OR CONDITIONS OF ANY KIND, either express or implied.
# See the License for the specific language governing permissions and
# limitations under the License.

module Mongo
  module Operation

    # Shared behavior of implementing an operation differently based on
    # the server that will be executing the operation.
    #
    # @api private
    module PolymorphicOperation

      # Execute the operation.
      #
      # @param [ Mongo::Server ] server The server to send the operation to.
      # @param [ Operation::Context ] context The operation context.
      # @param [ Hash ] options Operation execution options.
      #
      # @return [ Mongo::Operation::Result ] The operation result.
      def execute(server, context:, options: {})
<<<<<<< HEAD
        server.with_connection(connection_global_id: context.connection_global_id) do |connection|
          operation = final_operation(connection)
          operation.execute(connection, context: context, options: options)
=======
        server.with_connection(service_id: context.service_id) do |connection|
          execute_with_connection(connection, context: context, options: options)
>>>>>>> 4d45e741
        end
      end

      # Execute the operation.
      #
      # @param [ Mongo::Server::Connection ] connection The connection to send
      #   the operation through.
      # @param [ Operation::Context ] context The operation context.
      # @param [ Hash ] options Operation execution options.
      #
      # @return [ Mongo::Operation::Result ] The operation result.
      def execute_with_connection(connection, context:, options: {})
        operation = final_operation(connection)
        operation.execute(connection, context: context, options: options)
      end
    end
  end
end<|MERGE_RESOLUTION|>--- conflicted
+++ resolved
@@ -32,14 +32,8 @@
       #
       # @return [ Mongo::Operation::Result ] The operation result.
       def execute(server, context:, options: {})
-<<<<<<< HEAD
         server.with_connection(connection_global_id: context.connection_global_id) do |connection|
-          operation = final_operation(connection)
-          operation.execute(connection, context: context, options: options)
-=======
-        server.with_connection(service_id: context.service_id) do |connection|
           execute_with_connection(connection, context: context, options: options)
->>>>>>> 4d45e741
         end
       end
 
