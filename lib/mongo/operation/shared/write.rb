--- conflicted
+++ resolved
@@ -35,17 +35,8 @@
       #
       # @since 2.5.2
       def execute(server, context:)
-<<<<<<< HEAD
         server.with_connection(connection_global_id: context.connection_global_id) do |connection|
-          validate!(connection)
-          op = self.class::OpMsg.new(spec)
-
-          result = op.execute(connection, context: context)
-          validate_result(result, connection, context)
-=======
-        server.with_connection(service_id: context.service_id) do |connection|
           execute_with_connection(connection, context: context)
->>>>>>> 4d45e741
         end
       end
 
