# Copyright (C) 2014-2015 MongoDB, Inc.
#
# Licensed under the Apache License, Version 2.0 (the "License");
# you may not use this file except in compliance with the License.
# You may obtain a copy of the License at
#
#   http://www.apache.org/licenses/LICENSE-2.0
#
# Unless required by applicable law or agreed to in writing, software
# distributed under the License is distributed on an "AS IS" BASIS,
# WITHOUT WARRANTIES OR CONDITIONS OF ANY KIND, either express or implied.
# See the License for the specific language governing permissions and
# limitations under the License.

require 'mongo/server/connection_pool/queue'

module Mongo
  class Server

    # Represents a connection pool for server connections.
    #
    # @since 2.0.0
    class ConnectionPool
      include Loggable

      # @return [ Hash ] options The pool options.
      attr_reader :options

      # Check a connection back into the pool. Will pull the connection from a
      # thread local stack that should contain it after it was checked out.
      #
      # @example Checkin the thread's connection to the pool.
      #   pool.checkin
      #
      # @since 2.0.0
      def checkin(connection)
        queue.enqueue(connection)
      end

      # Check a connection out from the pool. If a connection exists on the same
      # thread it will get that connection, otherwise it will dequeue a
      # connection from the queue and pin it to this thread.
      #
      # @example Check a connection out from the pool.
      #   pool.checkout
      #
      # @return [ Mongo::Pool::Connection ] The checked out connection.
      #
      # @since 2.0.0
      def checkout
        queue.dequeue
      end

      # Disconnect the connection pool.
      #
      # @example Disconnect the connection pool.
      #   pool.disconnect!
      #
      # @return [ true ] true.
      #
      # @since 2.1.0
      def disconnect!
        queue.disconnect!
      end

      # Create the new connection pool.
      #
      # @example Create the new connection pool.
      #   Pool.new(timeout: 0.5) do
      #     Connection.new
      #   end
      #
      # @note A block must be passed to set up the connections on initialization.
      #
      # @param [ Hash ] options The connection pool options.
      #
      # @since 2.0.0
      def initialize(options = {}, &block)
        @options = options.freeze
        @queue = Queue.new(options, &block)
      end

      # Get a pretty printed string inspection for the pool.
      #
      # @example Inspect the pool.
      #   pool.inspect
      #
      # @return [ String ] The pool inspection.
      #
      # @since 2.0.0
      def inspect
        "#<Mongo::Server::ConnectionPool:0x#{object_id} queue=#{queue.inspect}>"
      end

      # Yield the block to a connection, while handling checkin/checkout logic.
      #
      # @example Execute with a connection.
      #   pool.with_connection do |connection|
      #     connection.read
      #   end
      #
      # @return [ Object ] The result of the block.
      #
      # @since 2.0.0
      def with_connection
        begin
          connection = checkout
          yield(connection)
        ensure
          checkin(connection) if connection
        end
      end

      private

      attr_reader :queue

      class << self

        # Get a connection pool for the provided server.
        #
        # @example Get a connection pool.
        #   Mongo::Pool.get(server)
        #
        # @param [ Mongo::Server ] server The server.
        #
        # @return [ Mongo::Pool ] The connection pool.
        #
        # @since 2.0.0
        def get(server)
<<<<<<< HEAD
          MUTEX.synchronize do
            pools[server.address.to_s] ||= create_pool(server)
          end
        end

        private

        def create_pool(server)
=======
>>>>>>> eece2a76
          ConnectionPool.new(server.options) do
            Connection.new(server, server.options)
          end
        end
      end
    end
  end
end<|MERGE_RESOLUTION|>--- conflicted
+++ resolved
@@ -128,17 +128,6 @@
         #
         # @since 2.0.0
         def get(server)
-<<<<<<< HEAD
-          MUTEX.synchronize do
-            pools[server.address.to_s] ||= create_pool(server)
-          end
-        end
-
-        private
-
-        def create_pool(server)
-=======
->>>>>>> eece2a76
           ConnectionPool.new(server.options) do
             Connection.new(server, server.options)
           end
