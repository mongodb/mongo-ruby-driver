--- conflicted
+++ resolved
@@ -120,7 +120,7 @@
       #
       # @return [ Mongo::Protocol::Reply ] Deserialized server response.
       def get_handshake_response(hello_command)
-        @server.round_trip_time_averager.measure do
+        @server.round_trip_time_calculator.measure do
           add_server_diagnostics do
             socket.write(hello_command.serialize.to_s)
             Protocol::Message.deserialize(socket, Protocol::Message::MAX_MESSAGE_SIZE)
@@ -149,16 +149,7 @@
         doc = nil
         @server.handle_handshake_failure! do
           begin
-<<<<<<< HEAD
-            response = @server.round_trip_time_calculator.measure do
-              add_server_diagnostics do
-                socket.write(hello_command.serialize.to_s)
-                Protocol::Message.deserialize(socket, Protocol::Message::MAX_MESSAGE_SIZE)
-              end
-            end
-=======
             response = get_handshake_response(hello_command)
->>>>>>> c6c63a72
             result = Operation::Result.new([response])
             result.validate!
             doc = result.documents.first
