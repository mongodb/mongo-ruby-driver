--- conflicted
+++ resolved
@@ -279,22 +279,12 @@
       # @param [ Proc ] block The block to execute.
       #
       # @return [ Result ] The result of the operation.
-<<<<<<< HEAD
-      def retry_read(original_error, session, server_selector, failed_server: nil, &block)
-        begin
-          server = select_server(cluster, server_selector, session, failed_server)
-        rescue Error, Error::AuthError => e
-          original_error.add_note("later retry failed: #{e.class}: #{e}")
-          raise original_error
-        end
-=======
       def retry_read(original_error, session, server_selector, context: nil, failed_server: nil, &block)
         context&.check_timeout!
 
         server = select_server_for_retry(
           original_error, session, server_selector, context, failed_server
         )
->>>>>>> 4133a25f
 
         log_retry(original_error, message: 'Read retry')
 
