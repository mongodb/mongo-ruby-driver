--- conflicted
+++ resolved
@@ -65,33 +65,6 @@
         operations.each do |operation|
           if single_statement?(operation)
             write_concern = write_concern(session)
-<<<<<<< HEAD
-            write_with_retry(session, write_concern) do |server, txn_num|
-              server.with_connection(connection_global_id: context.connection_global_id) do |connection|
-                execute_operation(
-                  operation.keys.first,
-                  operation.values.flatten,
-                  connection,
-                  context,
-                  operation_id,
-                  result_combiner,
-                  session,
-                  txn_num)
-              end
-            end
-          else
-            nro_write_with_retry(session, write_concern) do |server|
-              server.with_connection(connection_global_id: context.connection_global_id) do |connection|
-                execute_operation(
-                  operation.keys.first,
-                  operation.values.flatten,
-                  connection,
-                  context,
-                  operation_id,
-                  result_combiner,
-                  session)
-              end
-=======
             write_with_retry(write_concern, context: context) do |connection, txn_num, context|
               execute_operation(
                 operation.keys.first,
@@ -113,7 +86,6 @@
                 operation_id,
                 result_combiner,
                 session)
->>>>>>> 4d45e741
             end
           end
         end
