--- conflicted
+++ resolved
@@ -192,34 +192,8 @@
 
         options = {
           connect_timeout: Server::CONNECT_TIMEOUT,
-        }.update(options)
-
-<<<<<<< HEAD
-      options = {
-        connect_timeout: Server::CONNECT_TIMEOUT,
-      }.update(Hash[options.map { |k, v| [k.to_sym, v] }])
-
-      # When the driver connects to "localhost", it only attempts IPv4
-      # connections. When the driver connects to other hosts, it will
-      # attempt both IPv4 and IPv6 connections.
-      family = (host == LOCALHOST) ? ::Socket::AF_INET : ::Socket::AF_UNSPEC
-      error = nil
-      # Sometimes Socket#getaddrinfo returns the same info more than once
-      # (multiple identical items in the returned array). It does not make
-      # sense to try to connect to the same address more than once, thus
-      # eliminate duplicates here.
-      infos = ::Socket.getaddrinfo(host, nil, family, ::Socket::SOCK_STREAM)
-      results = infos.map do |info|
-        [info[4], info[3]]
-      end.uniq
-      results.each do |family, address_str|
-        begin
-          specific_address = FAMILY_MAP[family].new(address_str, port, host)
-          socket = specific_address.socket(socket_timeout, ssl_options, options)
-          return socket
-        rescue IOError, SystemCallError, Error::SocketTimeoutError, Error::SocketError => e
-          error = e
-=======
+        }.update(Hash[options.map { |k, v| [k.to_sym, v] }])
+
         # When the driver connects to "localhost", it only attempts IPv4
         # connections. When the driver connects to other hosts, it will
         # attempt both IPv4 and IPv6 connections.
@@ -241,7 +215,6 @@
           rescue IOError, SystemCallError, Error::SocketTimeoutError, Error::SocketError => e
             error = e
           end
->>>>>>> 3d445c9c
         end
         raise error
       end
