--- conflicted
+++ resolved
@@ -20,41 +20,7 @@
     # @since 2.0.0
     class SocketError < Error
       include WriteRetryable
-<<<<<<< HEAD
       include ChangeStreamResumable
-
-      # Instantiate the new exception.
-      #
-      # @example Instantiate the exception.
-      #   Mongo::Error::SocketError.new(msg)
-      #
-      # @param [ String ] msg The error message.
-      #
-      # @since 2.0.0
-      def initialize(msg = nil, labels = nil)
-        @labels = labels || []
-        super(msg) if msg
-      end
-
-      # Does the error have the given label?
-      #
-      # @example
-      #   error.label?(label)
-      #
-      # @return [ true, false ] Whether the error has the given label.
-      #
-      # @since 2.6.0
-      def label?(label)
-        @labels.include?(label)
-      end
-
-      private
-
-      def add_label(label)
-        @labels << label unless label?(label)
-      end
-=======
->>>>>>> 124568da
     end
   end
 end