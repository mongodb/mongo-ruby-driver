--- conflicted
+++ resolved
@@ -193,21 +193,14 @@
       private
 
       def parse!
-<<<<<<< HEAD
-        @message = +""
-        parse_single(@message, ERR)
-        parse_single(@message, ERROR)
-        parse_single(@message, ERRMSG)
-=======
         if document['ok'] != 1 && document['writeErrors']
           raise ArgumentError, "writeErrors should only be given in successful responses"
         end
 
-        @message = ""
+        @message = +""
         parse_single(@message, '$err')
         parse_single(@message, 'err')
         parse_single(@message, 'errmsg')
->>>>>>> ab720785
         parse_multiple(@message, 'writeErrors')
         if write_concern_error_document
           parse_single(@message, 'errmsg', write_concern_error_document)
