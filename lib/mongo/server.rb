--- conflicted
+++ resolved
@@ -73,11 +73,7 @@
           options.merge(
             app_metadata: Monitor::AppMetadata.new(cluster.options),
         ))
-<<<<<<< HEAD
-        unless monitor == false
-=======
         unless _monitor == false
->>>>>>> 3183e78c
           start_monitoring
         end
       end
