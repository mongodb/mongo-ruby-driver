--- conflicted
+++ resolved
@@ -33,15 +33,9 @@
     assert_equal 3, @coll.count
     docs = @coll.find().collect
     assert_equal 3, docs.length
-<<<<<<< HEAD
-    assert docs.any?{|x| x['a'] == 1}
-    assert docs.any?{|x| x['a'] == 2}
-    assert docs.any?{|x| x['b'] == 3}
-=======
     assert docs.detect { |row| row['a'] == 1 }
     assert docs.detect { |row| row['a'] == 2 }
     assert docs.detect { |row| row['b'] == 3 }
->>>>>>> 76699001
   end
   
   def test_inserted_id
@@ -114,23 +108,14 @@
     @db.create_index(@coll.name, 'index_name', ['a'])
     list = @db.index_information(@coll.name)
     assert_equal 1, list.length
-
-<<<<<<< HEAD
-#     @db.create_index(@coll, 'index_name', {'a' => 1})
-#     $stderr.puts @db.create_index(@coll, 'index_name', {'a' => 1}).to_s # DEBUG
-#     list = @db.index_information(@coll.name)
-#     $stderr.puts "list = #{list.inspect}" # DEBUG
-#     assert_equal 1, list.length
-#   end
+    info = list[0]
+    assert_equal 'index_name', info[:name]
+    assert_equal 1, info[:keys]['a']
+  end
 
   private
   
   def get_new_oid
     XGen::Mongo::Driver::ObjectID.new
-=======
-    info = list[0]
-    assert_equal 'index_name', info[:name]
-    assert_equal 1, info[:keys]['a']
->>>>>>> 76699001
   end
 end