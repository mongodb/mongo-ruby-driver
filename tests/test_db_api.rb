$LOAD_PATH[0,0] = File.join(File.dirname(__FILE__), '..', 'lib')

require 'mongo'
require 'test/unit'

# NOTE: assumes Mongo is running
class DBAPITest < Test::Unit::TestCase

  def setup
    host = ENV['HOST'] || ENV['host'] || 'localhost'
    port = ENV['PORT'] || ENV['port'] || 27017
    @db = XGen::Mongo::Driver::Mongo.new(host, port).db('ruby-mongo-test')
    @coll = @db.collection('test')
    @coll.clear
    @r1 = @coll.insert('_id' => new_oid, 'a' => 1)      # collection not created until it's used
    @coll_full_name = 'ruby-mongo-test.test'
  end

  def teardown
    @coll.clear unless @coll == nil || @db.socket.closed?
  end

  def test_clear
    assert_equal 1, @coll.count
    @coll.clear
    assert_equal 0, @coll.count
  end

  def test_insert
    @coll.insert('_id' => new_oid, 'a' => 2)
    @coll.insert('_id' => new_oid, 'b' => 3)

    assert_equal 3, @coll.count
    docs = @coll.find().collect
    assert_equal 3, docs.length
    assert docs.detect { |row| row['a'] == 1 }
    assert docs.detect { |row| row['a'] == 2 }
    assert docs.detect { |row| row['b'] == 3 }

    @coll << {'b' => 4}
    docs = @coll.find().collect
    assert_equal 4, docs.length
    assert docs.detect { |row| row['b'] == 4 }
  end
  
  def test_inserted_id
    doc = @coll.find().collect.first
    assert_equal @r1['_id'], doc['_id']
  end
  
  def test_find
    @r2 = @coll.insert('_id' => new_oid, 'a' => 2)
    @r3 = @coll.insert('_id' => new_oid, 'b' => 3)
    # Check sizes
    docs = @coll.find().map
    assert_equal 3, docs.size
    assert_equal 3, @coll.count
    # Find by id 
    docs = @coll.find('_id' => @r1['_id']).map
    assert_equal 1, docs.size
    doc = docs.first
    assert_equal doc['_id'], @r1['_id']
    assert_equal doc['a'], @r1['a']    
    # Find by id (same id again)
    docs = @coll.find('_id' => @r1['_id']).map
    assert_equal 1, docs.size
    doc = docs.first
    assert_equal doc['_id'], @r1['_id']
    assert_equal doc['a'], @r1['a']    
    # Find by other value
    docs = @coll.find('a' => @r1['a']).map
    assert_equal 1, docs.size
    doc = docs.first
    assert_equal doc['_id'], @r1['_id']
    assert_equal doc['a'], @r1['a']    
    # Find by advanced query (less than)
    docs = @coll.find('a' => { '$lt' => 10 }).map
    assert_equal 2, docs.size
    assert docs.detect { |row| row['a'] == 1 }
    assert docs.detect { |row| row['a'] == 2 }
    # Find by advanced query (greater than)
    docs = @coll.find('a' => { '$gt' => 1 }).map
    assert_equal 1, docs.size
    assert docs.detect { |row| row['a'] == 2 }
    # Find by advanced query (less than or equal to)
    docs = @coll.find('a' => { '$lte' => 1 }).map
    assert_equal 1, docs.size
    assert docs.detect { |row| row['a'] == 1 }
    # Find by advanced query (greater than or equal to)
    docs = @coll.find('a' => { '$gte' => 1 }).map
    assert_equal 2, docs.size
    assert docs.detect { |row| row['a'] == 1 }
    assert docs.detect { |row| row['a'] == 2 }
    # Find by advanced query (between)
    docs = @coll.find('a' => { '$gt' => 1, '$lt' => 3 }).map
    assert_equal 1, docs.size
    assert docs.detect { |row| row['a'] == 2 }
    # Find by advanced query (in clause)
    begin
      docs = @coll.find('a' => {'$in' => [1,2]}).map
      assert_equal 2, docs.size
      assert docs.detect { |row| row['a'] == 1 }
      assert docs.detect { |row| row['a'] == 2 }
    rescue Exception => ex
      # this currently breaks
      assert false
    end
  end
  
  def test_close
    @db.close
    assert @db.socket.closed?
    begin
      @coll.insert('a' => 1)
      fail "expected IOError exception"
    rescue IOError => ex
      assert_match /closed stream/, ex.to_s
    end
  end

  def test_drop_collection
    assert @db.drop_collection(@coll.name), "drop of collection #{@coll.name} failed"
    assert !@db.collection_names.include?(@coll_full_name)
    @coll = nil
  end

  def test_collection_names
    names = @db.collection_names
    assert names.length >= 1
    assert names.include?(@coll_full_name)

    coll2 = @db.collection('test2')
    coll2.insert('a' => 1)      # collection not created until it's used
    names = @db.collection_names
    assert names.length >= 2
    assert names.include?(@coll_full_name)
    assert names.include?('ruby-mongo-test.test2')
  ensure
    @db.drop_collection('test2')
  end

  def test_collections_info
    cursor = @db.collections_info
    rows = cursor.collect
    assert rows.length >= 1
    row = rows.detect { |r| r['name'] == @coll_full_name }
    assert_not_nil row
    assert_equal @coll.name, row['options']['create']
  end

  def test_full_coll_name
    assert_equal @coll_full_name, @db.full_coll_name(@coll.name)
  end

  def test_index_information
    @db.create_index(@coll.name, 'index_name', ['a'])
    list = @db.index_information(@coll.name)
    assert_equal 1, list.length
    info = list[0]
    assert_equal 'index_name', info[:name]
    assert_equal 1, info[:keys]['a']
  end
<<<<<<< HEAD
  
  private
  
  def new_oid
    XGen::Mongo::Driver::ObjectID.new.to_s
=======

  def test_array
    @coll << {'b' => [1, 2, 3]}
    rows = @coll.find({}, {'b' => 1}).collect
    assert_equal 1, rows.length
    assert_equal [1, 2, 3], rows[0]['b']
>>>>>>> e7019a63
  end
end<|MERGE_RESOLUTION|>--- conflicted
+++ resolved
@@ -160,19 +160,17 @@
     assert_equal 'index_name', info[:name]
     assert_equal 1, info[:keys]['a']
   end
-<<<<<<< HEAD
-  
-  private
-  
-  def new_oid
-    XGen::Mongo::Driver::ObjectID.new.to_s
-=======
 
   def test_array
     @coll << {'b' => [1, 2, 3]}
     rows = @coll.find({}, {'b' => 1}).collect
     assert_equal 1, rows.length
     assert_equal [1, 2, 3], rows[0]['b']
->>>>>>> e7019a63
+  end
+
+  private
+  
+  def new_oid
+    XGen::Mongo::Driver::ObjectID.new.to_s
   end
 end