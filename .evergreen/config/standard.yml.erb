<% tt = %w(standalone replica-set sharded-cluster) %>

buildvariants:
  - matrix_name: "docker"
    matrix_spec:
      ruby: ["ruby-2.7"]
      mongodb-version: "4.2"
      topology: standalone
      os: ubuntu1804
      preload: preload
    display_name: "Docker ${os} ${mongodb-version} ${topology} ${ruby} ${preload}"
    tasks:
      - name: "test-docker"

  - matrix_name: "docker"
    matrix_spec:
      ruby: ["ruby-2.7"]
      mongodb-version: "4.2"
      topology: standalone
      os: ubuntu1804
      preload: nopreload
    display_name: "Docker ${os} ${mongodb-version} ${topology} ${ruby} ${preload}"
    tasks:
      - name: "test-docker"

  - matrix_name: "mongo-latest"
    matrix_spec:
      auth-and-ssl: ["auth-and-ssl", "noauth-and-nossl"]
      ruby: ["ruby-3.1"]
      mongodb-version: ['latest']
      topology: <%= tt %>
      os: ubuntu2004
    display_name: "${mongodb-version} ${topology} ${auth-and-ssl} ${ruby}"
    tasks:
      - name: "test-mlaunch"

  - matrix_name: "mongo-6.0"
    matrix_spec:
      auth-and-ssl: ["auth-and-ssl", "noauth-and-nossl"]
      ruby: ["ruby-3.1"]
      mongodb-version: ['6.0']
      topology: <%= tt %>
      os: ubuntu2004
    display_name: "${mongodb-version} ${topology} ${auth-and-ssl} ${ruby}"
    tasks:
      - name: "test-mlaunch"

  - matrix_name: "mongo-5.3"
    matrix_spec:
      auth-and-ssl: noauth-and-nossl
      ruby: ["ruby-3.1"]
      mongodb-version: ['5.3']
      topology: <%= tt %>
      os: ubuntu2004
    display_name: "${mongodb-version} ${topology} ${auth-and-ssl} ${ruby}"
    tasks:
      - name: "test-mlaunch"

  - matrix_name: "mongo-4.2"
    matrix_spec:
      auth-and-ssl: ["auth-and-ssl", "noauth-and-nossl"]
      ruby: ["ruby-2.7", "ruby-2.5"]
      mongodb-version: ['4.2']
      topology: <%= tt %>
      os: ubuntu1804
    display_name: "${mongodb-version} ${topology} ${auth-and-ssl} ${ruby}"
    tasks:
      - name: "test-mlaunch"

  - matrix_name: "mongo-4.0"
    matrix_spec:
      auth-and-ssl: ["noauth-and-ssl", "auth-and-nossl"]
      ruby: "ruby-2.6"
      mongodb-version: ['4.0']
      topology: <%= tt %>
      os: ubuntu1804
    display_name: "${mongodb-version} ${topology} ${auth-and-ssl} ${ruby}"
    tasks:
      - name: "test-mlaunch"

  - matrix_name: "mongo-3.6"
    matrix_spec:
      auth-and-ssl: ["auth-and-ssl", "noauth-and-nossl"]
      ruby: "ruby-2.5"
      mongodb-version: ['3.6']
      topology: <%= tt %>
      os: ubuntu1604
    display_name: "${mongodb-version} ${topology} ${auth-and-ssl} ${ruby}"
    tasks:
      - name: "test-mlaunch"

  - matrix_name: "mongo-4.4"
    matrix_spec:
      auth-and-ssl: ["auth-and-ssl", "noauth-and-nossl"]
      ruby: ["ruby-3.0", "ruby-2.7"]
      mongodb-version: '4.4'
      topology: <%= tt %>
      os: ubuntu1804
    display_name: "${mongodb-version} ${topology} ${auth-and-ssl} ${ruby}"
    tasks:
      - name: "test-mlaunch"

  - matrix_name: "mongo-5.0"
    matrix_spec:
      auth-and-ssl: ["auth-and-ssl", "noauth-and-nossl"]
      ruby: ["ruby-3.1", "ruby-2.7"]
      mongodb-version: '5.0'
      topology: '*'
      os: ubuntu1804
    display_name: "${mongodb-version} ${topology} ${auth-and-ssl} ${ruby}"
    tasks:
      - name: "test-mlaunch"

  - matrix_name: "single-lb"
    matrix_spec:
      auth-and-ssl: ["auth-and-ssl", "noauth-and-nossl"]
      ruby: ["ruby-3.0"]
      mongodb-version: '5.0'
      topology: load-balanced
      single-mongos: single-mongos
      os: ubuntu2004
    display_name: "${mongodb-version} ${topology} single-lb ${auth-and-ssl} ${ruby}"
    tasks:
      - name: "test-mlaunch"

  - matrix_name: "mongo-5.0-api-version"
    matrix_spec:
      auth-and-ssl: ["auth-and-ssl", "noauth-and-nossl"]
      ruby: ["ruby-3.1"]
      mongodb-version: '5.0'
      topology: standalone
      api-version-required: yes
      os: ubuntu1804
    display_name: "${mongodb-version} api-version-required ${topology} ${auth-and-ssl} ${ruby}"
    tasks:
      - name: "test-mlaunch"

  - matrix_name: "single-mongos"
    matrix_spec:
      auth-and-ssl: ["auth-and-ssl", "noauth-and-nossl"]
      ruby: "ruby-2.6"
      mongodb-version: ['4.0', '4.2', '4.4']
      topology: "sharded-cluster"
      single-mongos: single-mongos
      os: ubuntu1804
    display_name: "${mongodb-version} ${topology} single-mongos ${auth-and-ssl} ${ruby}"
    tasks:
      - name: "test-mlaunch"

  - matrix_name: "no-retry-reads"
    matrix_spec:
      retry-reads: no-retry-reads
      ruby: "ruby-2.6"
      mongodb-version: ["4.0"]
      topology: <%= tt %>
      os: ubuntu1804
    display_name: "${mongodb-version} ${topology} ${retry-reads} ${ruby}"
    tasks:
      - name: "test-mlaunch"

  - matrix_name: "no-retry-writes"
    matrix_spec:
      retry-writes: no-retry-writes
      ruby: ["ruby-2.7"]
      mongodb-version: ["4.0"]
      topology: [replica-set, sharded-cluster]
      os: ubuntu1804
    display_name: "${mongodb-version} ${topology} ${retry-writes} ${ruby}"
    tasks:
      - name: "test-mlaunch"

  - matrix_name: mmapv1
    matrix_spec:
      ruby: "ruby-2.5"
      mongodb-version: ['3.6', '4.0']
      topology: <%= tt %>
      storage-engine: mmapv1
      os: ubuntu1604
    display_name: "${mongodb-version} ${topology} mmapv1 ${ruby}"
    tasks:
      - name: "test-mlaunch"

  - matrix_name: "lint-5.0"
    matrix_spec:
      lint: on
      ruby: ["ruby-3.1", "ruby-2.7"]
      mongodb-version: ["5.0"]
      topology: '*'
      os: ubuntu2004
    display_name: "${mongodb-version} ${topology} ${lint} ${ruby}"
    tasks:
      - name: "test-mlaunch"

  - matrix_name: "fork"
    matrix_spec:
      fork: on
      ruby: ["ruby-3.0", "ruby-2.7"]
      mongodb-version: ["4.4"]
      topology: <%= tt %>
      os: ubuntu1804
    display_name: "${mongodb-version} ${topology} fork ${ruby}"
    tasks:
      - name: "test-mlaunch"

  - matrix_name: "solo"
    matrix_spec:
      solo: on
      ruby: [ruby-3.1, ruby-3.0, ruby-2.7, ruby-2.6, ruby-2.5, jruby-9.2, jruby-9.3]
      mongodb-version: ["4.4"]
      topology: <%= tt %>
      os: ubuntu1804
    display_name: "${mongodb-version} ${topology} solo ${ruby}"
    tasks:
      - name: "test-mlaunch"

  - matrix_name: "stress older"
    matrix_spec:
      stress: on
      ruby: ["ruby-2.7"]
      mongodb-version: ['4.2', '4.0', '3.6']
      topology: replica-set
      os: ubuntu1604
    display_name: "${mongodb-version} ${topology} stress ${ruby}"
    tasks:
      - name: "test-mlaunch"

  - matrix_name: "stress"
    matrix_spec:
      stress: on
      ruby: ["ruby-2.7"]
      mongodb-version: ['5.0', '4.4']
      topology: replica-set
      os: ubuntu2004
    display_name: "${mongodb-version} ${topology} stress ${ruby}"
    tasks:
      - name: "test-mlaunch"

  - matrix_name: "x509-tests"
    matrix_spec:
      auth-and-ssl: "x509"
      ruby: "ruby-2.7"
      mongodb-version: "4.2"
      topology: standalone
      os: ubuntu1804
    display_name: "${mongodb-version} ${topology} ${auth-and-ssl} ${ruby}"
    tasks:
      - name: "test-mlaunch"

  - matrix_name: "jruby-auth"
    matrix_spec:
      auth-and-ssl: "auth-and-ssl"
      ruby: "jruby-9.3"
      mongodb-version: "4.2"
      topology: <%= tt %>
      os: rhel80
    display_name: "${mongodb-version} ${topology} ${auth-and-ssl} ${ruby}"
    tasks:
      - name: "test-mlaunch"

  - matrix_name: "jruby-noauth"
    matrix_spec:
      auth-and-ssl: "noauth-and-nossl"
      ruby: "jruby-9.2"
      mongodb-version: "3.6"
      topology: <%= tt %>
      os: ubuntu1804
    display_name: "${mongodb-version} ${topology} ${auth-and-ssl} ${ruby}"
    tasks:
      - name: "test-mlaunch"

  - matrix_name: "zlib-auth"
    matrix_spec:
      auth-and-ssl: "auth-and-ssl"
      ruby: ["ruby-2.7"]
      mongodb-version: "4.4"
      topology: "replica-set"
      compressor: 'zlib'
      os: ubuntu1804
    display_name: "${compressor} ${mongodb-version} ${topology} ${auth-and-ssl} ${ruby}"
    tasks:
      - name: "test-mlaunch"

  - matrix_name: "zlib-auth-3.0"
    matrix_spec:
      auth-and-ssl: "auth-and-ssl"
      ruby: ["ruby-3.0"]
      mongodb-version: "4.4"
      topology: "standalone"
      compressor: 'zlib'
      os: ubuntu2004
    display_name: "${compressor} ${mongodb-version} ${topology} ${auth-and-ssl} ${ruby}"
    tasks:
      - name: "test-mlaunch"

  - matrix_name: "zlib-noauth"
    matrix_spec:
      auth-and-ssl: "noauth-and-nossl"
      ruby: "ruby-2.5"
      mongodb-version: "3.6"
      topology: replica-set
      compressor: 'zlib'
      os: ubuntu1604
    display_name: "${compressor} ${mongodb-version} ${topology} ${auth-and-ssl} ${ruby}"
    tasks:
      - name: "test-mlaunch"

  - matrix_name: "snappy-auth"
    matrix_spec:
      auth-and-ssl: "auth-and-ssl"
      ruby: ["ruby-2.7"]
      mongodb-version: "4.4"
      topology: "replica-set"
      compressor: 'snappy'
      os: ubuntu1804
    display_name: "${compressor} ${mongodb-version} ${topology} ${auth-and-ssl} ${ruby}"
    tasks:
      - name: "test-mlaunch"

  - matrix_name: "snappy-auth-3"
    matrix_spec:
      auth-and-ssl: "auth-and-ssl"
      ruby: ["ruby-3.1"]
      mongodb-version: "4.4"
      topology: "standalone"
      compressor: 'snappy'
      os: ubuntu2004
    display_name: "${compressor} ${mongodb-version} ${topology} ${auth-and-ssl} ${ruby}"
    tasks:
      - name: "test-mlaunch"

  - matrix_name: "snappy-noauth"
    matrix_spec:
      auth-and-ssl: "noauth-and-nossl"
      ruby: "ruby-2.5"
      mongodb-version: ["3.6"]
      topology: replica-set
      compressor: 'snappy'
      os: ubuntu1604
    display_name: "${compressor} ${mongodb-version} ${topology} ${auth-and-ssl} ${ruby}"
    tasks:
      - name: "test-mlaunch"

#  https://jira.mongodb.org/browse/RUBY-2723
#  Enable or remove when the ticket is resolved.
#  - matrix_name: "snappy-jruby"
#    matrix_spec:
#      ruby: jruby-9.2
#      mongodb-version: "4.4"
#      topology: replica-set
#      compressor: 'snappy'
#      os: ubuntu1804
#    display_name: "${compressor} ${mongodb-version} ${topology} ${auth-and-ssl} ${ruby}"
#    tasks:
#      - name: "test-mlaunch"

  - matrix_name: "zstd-auth"
    matrix_spec:
      auth-and-ssl: "auth-and-ssl"
      ruby: ["ruby-2.7"]
      mongodb-version: "4.4"
      topology: "replica-set"
      compressor: 'zstd'
      os: ubuntu1804
    display_name: "${compressor} ${mongodb-version} ${topology} ${auth-and-ssl} ${ruby}"
    tasks:
      - name: "test-mlaunch"

  - matrix_name: "zstd-auth-3.0"
    matrix_spec:
      auth-and-ssl: "auth-and-ssl"
      ruby: ["ruby-3.0"]
      mongodb-version: "4.4"
      topology: "standalone"
      compressor: 'zstd'
      os: ubuntu1804
    display_name: "${compressor} ${mongodb-version} ${topology} ${auth-and-ssl} ${ruby}"
    tasks:
      - name: "test-mlaunch"

  - matrix_name: "zstd-noauth"
    matrix_spec:
      auth-and-ssl: "noauth-and-nossl"
      ruby: "ruby-2.5"
      mongodb-version: "4.2"
      topology: replica-set
      compressor: 'zstd'
      os: ubuntu1804
    display_name: "${compressor} ${mongodb-version} ${topology} ${auth-and-ssl} ${ruby}"
    tasks:
      - name: "test-mlaunch"

#  - matrix_name: "zstd-jruby"
#    matrix_spec:
#      ruby: jruby-9.2
#      mongodb-version: "4.4"
#      topology: replica-set
#      compressor: 'zstd'
#      os: ubuntu1804
#    display_name: "${compressor} ${mongodb-version} ${topology} ${auth-and-ssl} ${ruby}"
#    tasks:
#      - name: "test-mlaunch"

#   - matrix_name: "ruby-head"
#     matrix_spec:
#       auth-and-ssl: ["auth-and-ssl", "noauth-and-nossl"]
#       ruby: ["ruby-head"]
#       mongodb-version: "4.2"
#       topology: "*"
#       os: ubuntu1804
#     display_name: "${mongodb-version} ${topology} ${auth-and-ssl} ${ruby}"
#     tasks:
#       - name: "test-mlaunch"

  - matrix_name: "activesupport"
    matrix_spec:
      ruby: ["ruby-3.0", "ruby-2.7"]
      mongodb-version: '4.4'
      topology: replica-set
      as: as
      os: ubuntu1804
    display_name: "AS ${mongodb-version} ${topology} ${ruby}"
    tasks:
      - name: "test-mlaunch"

  - matrix_name: "bson"
    matrix_spec:
      ruby: [ruby-3.1, ruby-2.7, jruby-9.2]
      mongodb-version: '4.4'
      topology: replica-set
      bson: "*"
      os: rhel80
    display_name: "AS ${mongodb-version} ${topology} ${ruby} ${bson}"
    tasks:
      - name: "test-mlaunch"

  - matrix_name: "kerberos-integration-ubuntu"
    matrix_spec:
      # Other Rubies segfault
      ruby: ruby-2.5
    display_name: "Kerberos integration Ubuntu ${ruby}"
    run_on:
      - ubuntu1804-small
    tasks:
      - name: "test-kerberos-integration"

  # All skipped because of segfaults
  #- matrix_name: "kerberos-integration-rhel"
  #  matrix_spec:
  #    # Other Rubies segfault
  #    ruby: [ruby-2.7]
  #    os: ubuntu1804
  #  display_name: "Kerberos integration RHEL ${ruby} ${os}"
  #  tasks:
  #    - name: "test-kerberos-integration"

  # Kerberos integration tests on debian are omitted due to segfaults:
  # https://jira.mongodb.org/browse/RUBY-1534

  - matrix_name: "kerberos-unit"
    matrix_spec:
      ruby: "ruby-2.6"
      mongodb-version: "4.2"
      topology: standalone
      os: ubuntu1804
      auth-and-ssl: kerberos
    display_name: "Kerberos Tests"
    tasks:
      - name: "test-kerberos"

  - matrix_name: "fle-latest"
    matrix_spec:
      auth-and-ssl: "noauth-and-nossl"
      ruby: [ruby-3.1]
      topology: [replica-set, sharded-cluster]
      mongodb-version: ['latest']
      os: ubuntu2004
      fle: helper
    display_name: "FLE: ${mongodb-version} ${ruby}"
    tasks:
      - name: "test-fle"

<<<<<<< HEAD

=======
>>>>>>> cbafd802
  - matrix_name: "fle-6.0"
    matrix_spec:
      auth-and-ssl: "noauth-and-nossl"
      ruby: [ruby-3.1, ruby-3.0, ruby-2.7]
      topology: [replica-set, sharded-cluster]
      mongodb-version: ['6.0']
      os: ubuntu2004
      fle: helper
    display_name: "FLE: ${mongodb-version} ${ruby}"
    tasks:
      - name: "test-fle"

  - matrix_name: "fle-4.4"
    matrix_spec:
      auth-and-ssl: "noauth-and-nossl"
      ruby: [ruby-3.1]
      topology: standalone
      mongodb-version: ['4.4']
      os: ubuntu1804
      fle: helper
    display_name: "FLE: ${mongodb-version} ${ruby}"
    tasks:
      - name: "test-fle"

  - matrix_name: "fle-4.2"
    matrix_spec:
      auth-and-ssl: "noauth-and-nossl"
      ruby: [ruby-2.5]
      topology: [standalone, replica-set, sharded-cluster]
      mongodb-version: ["4.2"]
      os: ubuntu1804
      fle: helper
    display_name: "FLE: ${topology} ${mongodb-version} ${ruby}"
    tasks:
      - name: "test-fle"

  - matrix_name: "fle-4.0"
    matrix_spec:
      auth-and-ssl: "noauth-and-nossl"
      ruby: [ruby-2.6]
      topology: standalone
      mongodb-version: ["4.0"]
      os: ubuntu1804
      fle: path
    display_name: "FLE: ${mongodb-version} ${ruby}"
    tasks:
      - name: "test-fle"

  # https://jira.mongodb.org/browse/RUBY-3217
  #- matrix_name: "fle-jruby"
  #  matrix_spec:
  #    auth-and-ssl: "noauth-and-nossl"
  #    ruby: [jruby-9.2, jruby-9.3]
  #    topology: standalone
  #    mongodb-version: ['5.0']
  #    os: ubuntu1804
  #    fle: helper
  #    docker-distro: ubuntu1804
  #  display_name: "FLE: ${mongodb-version} ${ruby}"
  #  tasks:
  #    - name: "test-fle-via-docker"

  - matrix_name: aws-auth-regular
    matrix_spec:
      auth-and-ssl: aws-regular
      ruby: [ruby-2.7]
      topology: standalone
      mongodb-version: '4.4'
      os: ubuntu1804
    display_name: "AWS auth regular: ${mongodb-version} ${ruby}"
    tasks:
      - name: "test-aws-auth"

  - matrix_name: aws-auth-temporary
    matrix_spec:
      auth-and-ssl: [aws-assume-role, aws-ec2, aws-ecs, aws-web-identity]
      ruby: [ruby-3.1]
      topology: standalone
      mongodb-version: '4.4'
      os: ubuntu1804
    display_name: "AWS auth temporary: ${auth-and-ssl} ${mongodb-version} ${ruby}"
    tasks:
      - name: "test-aws-auth"

  # No JRuby due to https://github.com/jruby/jruby-openssl/issues/210
  # TODO Add ruby-3.0: RUBY-2717
  <%|= standard_debian_rubies(%w(ruby-2.5 ruby-2.6 ruby-2.7), key: 'docker-distro') do %>
    matrix_name: ocsp-verifier
    matrix_spec:
      ocsp-verifier: true
      # No JRuby due to https://github.com/jruby/jruby-openssl/issues/210
      ruby: [ruby-3.0, ruby-2.7, ruby-2.6, ruby-2.5]
      topology: standalone
      mongodb-version: '4.4'
      os: ubuntu2004
    display_name: "OCSP verifier: ${mongodb-version} ${ruby}"
    tasks:
      - name: test-via-docker
  <%| end %>

  - matrix_name: ocsp-must-staple
    matrix_spec:
      ocsp-algorithm: ecdsa
      ocsp-must-staple: on
      ocsp-delegate: on
      ruby: [ruby-3.0, ruby-2.7]
      topology: standalone
      mongodb-version: '4.4'
      os: ubuntu2004
      auth-and-ssl: noauth-and-ssl
    display_name: "OCSP integration - must staple: ${mongodb-version} ${ruby}"
    tasks:
      - name: test-mlaunch

  - matrix_name: ocsp-unknown
    matrix_spec:
      ocsp-algorithm: rsa
      ocsp-status: unknown
      ruby: [ruby-3.0, ruby-2.7]
      topology: standalone
      mongodb-version: '4.4'
      os: ubuntu2004
      auth-and-ssl: noauth-and-ssl
    display_name: "OCSP integration - unknown: ${mongodb-version} ${ruby}"
    tasks:
      - name: test-mlaunch

  <% [
    %w(valid none pass),
    %w(unknown none pass),
    %w(revoked none fail),

    %w(valid tlsInsecure=true pass),
    %w(unknown tlsInsecure=true pass),
    %w(revoked tlsInsecure=true pass),

    %w(valid tlsAllowInvalidCertificates=true pass),
    %w(unknown tlsAllowInvalidCertificates=true pass),
    %w(revoked tlsAllowInvalidCertificates=true pass),
  ].each do |status, extra_uri_options, outcome|
  %>
  - matrix_name: ocsp-connectivity
    matrix_spec:
      ocsp-algorithm: '*'
      ocsp-status: <%= status %>
      ocsp-delegate: '*'
      ocsp-connectivity: <%= outcome %>
      extra-uri-options: "<%= extra_uri_options %>"
      ruby: [ruby-3.0, ruby-2.7]
      topology: standalone
      mongodb-version: '4.4'
      os: ubuntu2004
    display_name: "OCSP connectivity: ${ocsp-algorithm} ${ocsp-status} ${ocsp-delegate} ${extra-uri-options} ${mongodb-version} ${ruby}"
    tasks:
      - name: test-mlaunch
  <% end %>

  - matrix_name: ocsp-connectivity-jruby
    matrix_spec:
      # ECDSA does not work on JRuby.
      # https://github.com/jruby/jruby-openssl/issues/213
      ocsp-algorithm: rsa
      # We do not perform OCSP verification on JRuby, therefore the revoked
      # configuration fails (connection succeeds due to lack of verification
      # when it is expected to fail).
      # https://github.com/jruby/jruby-openssl/issues/210
      ocsp-status: [valid, unknown]
      ocsp-delegate: '*'
      ocsp-connectivity: pass
      ruby: jruby-9.2
      topology: standalone
      mongodb-version: '4.4'
      os: ubuntu2004
    display_name: "OCSP connectivity: ${ocsp-algorithm} ${ocsp-status} ${ocsp-delegate} ${mongodb-version} ${ruby}"
    tasks:
      - name: test-mlaunch

  - matrix_name: testgcpkms-variant
    matrix_spec:
      ruby: ruby-3.0
      fle: helper
      topology: standalone
      os: debian11
      mongodb-version: 6.0
    display_name: "GCP KMS"
    tasks:
      - name: testgcpkms_task_group
        batchtime: 20160 # Use a batchtime of 14 days as suggested by the CSFLE test README

  - matrix_name: "atlas"
    matrix_spec:
      ruby: ["ruby-2.5", "ruby-2.6", "ruby-2.7", "ruby-3.0", "ruby-3.1", "jruby-9.2"]
    display_name: "Atlas tests ${ruby}"
    run_on:
      - ubuntu1804-small
    tasks:
       - name: test-atlas

  - matrix_name: "serverless"
    matrix_spec:
      # https://jira.mongodb.org/browse/RUBY-3217
      # ruby: ["ruby-2.5", "ruby-2.6", "ruby-2.7", "ruby-3.0", "ruby-3.1", "jruby-9.3"]
      ruby: ["ruby-2.5", "ruby-2.6", "ruby-2.7", "ruby-3.0", "ruby-3.1"]
      fle: helper
    display_name: "Atlas serverless ${ruby} single mongos"
    run_on:
      - ubuntu1804-small
    tasks:
       - name: test-serverless<|MERGE_RESOLUTION|>--- conflicted
+++ resolved
@@ -479,10 +479,6 @@
     tasks:
       - name: "test-fle"
 
-<<<<<<< HEAD
-
-=======
->>>>>>> cbafd802
   - matrix_name: "fle-6.0"
     matrix_spec:
       auth-and-ssl: "noauth-and-nossl"
