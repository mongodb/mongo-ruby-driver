--- conflicted
+++ resolved
@@ -468,15 +468,12 @@
       - name: testgcpkms_task_group
         batchtime: 20160 # Use a batchtime of 14 days as suggested by the CSFLE test README
 
-<<<<<<< HEAD
-  - matrix_name: atlas
-=======
   - matrix_name: testazurekms-variant
     matrix_spec:
       ruby: ruby-3.0
       fle: helper
       topology: standalone
-      os: debian11
+      os: debian11 # could eventually look at updating this to rhel80
       mongodb-version: 6.0
     display_name: "AZURE KMS"
     tasks:
@@ -484,7 +481,6 @@
         batchtime: 20160 # Use a batchtime of 14 days as suggested by the CSFLE test README
 
   - matrix_name: "atlas"
->>>>>>> 7fc62fa6
     matrix_spec:
       ruby: <%= supported_rubies %>
       os: rhel8
