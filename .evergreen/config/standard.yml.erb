<% tt = %w(standalone replica-set sharded-cluster) %>

buildvariants:
  - matrix_name: "docker"
    matrix_spec:
      ruby: ["ruby-2.7"]
      mongodb-version: "4.2"
      topology: standalone
      os: ubuntu1604
      preload: preload
    display_name: "Docker ${os} ${mongodb-version} ${topology} ${ruby} ${preload}"
    tasks:
      - name: "test-docker"

  - matrix_name: "docker"
    matrix_spec:
      ruby: ["ruby-2.7"]
      mongodb-version: "4.2"
      topology: standalone
      os: ubuntu1604
      preload: nopreload
    display_name: "Docker ${os} ${mongodb-version} ${topology} ${ruby} ${preload}"
    tasks:
      - name: "test-docker"

  - matrix_name: "mongo-4.2"
    matrix_spec:
      auth-and-ssl: ["auth-and-ssl", "noauth-and-nossl"]
      ruby: ["ruby-2.7", "ruby-2.3"]
      mongodb-version: ['4.2']
      topology: <%= tt %>
      os: ubuntu1604
    display_name: "${mongodb-version} ${topology} ${auth-and-ssl} ${ruby}"
    tasks:
      - name: "test-mlaunch"

  - matrix_name: "mongo-4.0"
    matrix_spec:
      auth-and-ssl: ["noauth-and-ssl", "auth-and-nossl"]
      ruby: "ruby-2.6"
      mongodb-version: ['4.0']
      topology: <%= tt %>
      os: rhel70
    display_name: "${mongodb-version} ${topology} ${auth-and-ssl} ${ruby}"
    tasks:
      - name: "test-mlaunch"

  - matrix_name: "mongo-3.6"
    matrix_spec:
      auth-and-ssl: ["auth-and-ssl", "noauth-and-nossl"]
      ruby: "ruby-2.5"
      mongodb-version: ['3.6']
      topology: <%= tt %>
      os: ubuntu1604
    display_name: "${mongodb-version} ${topology} ${auth-and-ssl} ${ruby}"
    tasks:
      - name: "test-mlaunch"

  - matrix_name: "mongo-3.4"
    matrix_spec:
      auth-and-ssl: ["auth-and-ssl", "noauth-and-nossl"]
      ruby: "ruby-2.4"
      mongodb-version: ['3.4']
      topology: <%= tt %>
      os: ubuntu1604
    display_name: "${mongodb-version} ${topology} ${auth-and-ssl} ${ruby}"
    tasks:
      - name: "test-mlaunch"

  - matrix_name: "mongo-3.2"
    matrix_spec:
      auth-and-ssl: ["auth-and-ssl", "noauth-and-nossl"]
      ruby: "ruby-2.3"
      mongodb-version: ['3.2']
      topology: <%= tt %>
      os: ubuntu1604
    display_name: "${mongodb-version} ${topology} ${auth-and-ssl} ${ruby}"
    tasks:
      - name: "test-mlaunch"

  - matrix_name: "mongo-3.0"
    matrix_spec:
      auth-and-ssl: ["auth-and-ssl", "noauth-and-nossl"]
      ruby: ["ruby-2.7"]
      mongodb-version: ['3.0']
      topology: <%= tt %>
      os: ubuntu1404
    display_name: "${mongodb-version} ${topology} ${auth-and-ssl} ${ruby}"
    tasks:
      - name: "test-mlaunch"

  - matrix_name: "mongo-2.6"
    matrix_spec:
      auth-and-ssl: ["auth-and-ssl", "noauth-and-nossl"]
      ruby: "ruby-2.6"
      mongodb-version: ['2.6']
      topology: <%= tt %>
      os: ubuntu1404
    display_name: "${mongodb-version} ${topology} ${auth-and-ssl} ${ruby}"
    tasks:
      - name: "test-mlaunch"

  - matrix_name: "mongo-4.4"
    matrix_spec:
      auth-and-ssl: ["auth-and-ssl", "noauth-and-nossl"]
      ruby: ["ruby-3.0", "ruby-2.7"]
      mongodb-version: '4.4'
      topology: <%= tt %>
      os: ubuntu1604
    display_name: "${mongodb-version} ${topology} ${auth-and-ssl} ${ruby}"
    tasks:
      - name: "test-mlaunch"

  - matrix_name: "mongo-4.7"
    matrix_spec:
      auth-and-ssl: ["auth-and-ssl", "noauth-and-nossl"]
      ruby: ["ruby-2.7"]
      mongodb-version: '4.7'
      topology: '*'
      os: ubuntu1804
    display_name: "${mongodb-version} ${topology} ${auth-and-ssl} ${ruby}"
    tasks:
      - name: "test-mlaunch"

  - matrix_name: "mongo-4.9"
    matrix_spec:
      auth-and-ssl: ["auth-and-ssl", "noauth-and-nossl"]
      ruby: ["ruby-2.7"]
      mongodb-version: '4.9'
      topology: <%= tt %>
      os: ubuntu1804
    display_name: "${mongodb-version} ${topology} ${auth-and-ssl} ${ruby}"
    tasks:
      - name: "test-mlaunch"

  - matrix_name: "mongo-4.9-api-version"
    matrix_spec:
      auth-and-ssl: ["auth-and-ssl", "noauth-and-nossl"]
      ruby: ["ruby-2.7"]
      mongodb-version: '4.9'
      topology: standalone
      api-version-required: yes
      os: ubuntu1804
    display_name: "${mongodb-version} ${topology} ${auth-and-ssl} ${ruby}"
    tasks:
      - name: "test-mlaunch"

  - matrix_name: "single-mongos"
    matrix_spec:
      auth-and-ssl: ["auth-and-ssl", "noauth-and-nossl"]
      ruby: "ruby-2.6"
      mongodb-version: ['4.0', '4.2', '4.4']
      topology: "sharded-cluster"
      single-mongos: single-mongos
      os: ubuntu1604
    display_name: "${mongodb-version} ${topology} single-mongos ${auth-and-ssl} ${ruby}"
    tasks:
      - name: "test-mlaunch"

  - matrix_name: "no-retry-reads"
    matrix_spec:
      retry-reads: no-retry-reads
      ruby: "ruby-2.6"
      mongodb-version: ["4.0"]
      topology: <%= tt %>
      os: ubuntu1604
    display_name: "${mongodb-version} ${topology} ${retry-reads} ${ruby}"
    tasks:
      - name: "test-mlaunch"

  - matrix_name: "no-retry-writes"
    matrix_spec:
      retry-writes: no-retry-writes
      ruby: ["ruby-2.7"]
      mongodb-version: ["4.0"]
      topology: [replica-set, sharded-cluster]
      os: rhel70
    display_name: "${mongodb-version} ${topology} ${retry-writes} ${ruby}"
    tasks:
      - name: "test-mlaunch"

  - matrix_name: mmapv1
    matrix_spec:
      ruby: "ruby-2.5"
      mongodb-version: ['3.4', '3.6', '4.0']
      topology: <%= tt %>
      storage-engine: mmapv1
      os: ubuntu1604
    display_name: "${mongodb-version} ${topology} mmapv1 ${ruby}"
    tasks:
      - name: "test-mlaunch"

  - matrix_name: "lint"
    matrix_spec:
      lint: on
<<<<<<< HEAD
      ruby: "ruby-2.7"
      mongodb-version: ["4.2"]
      topology: '*'
=======
      ruby: "ruby-2.6"
      mongodb-version: ["4.4"]
      topology: <%= tt %>
>>>>>>> a3325350
      os: ubuntu1604
    display_name: "${mongodb-version} ${topology} ${lint} ${ruby}"
    tasks:
      - name: "test-mlaunch"

  - matrix_name: "fork"
    matrix_spec:
      fork: on
      ruby: ["ruby-3.0", "ruby-2.7"]
      mongodb-version: ["4.4"]
      topology: <%= tt %>
      os: ubuntu1604
    display_name: "${mongodb-version} ${topology} fork ${ruby}"
    tasks:
      - name: "test-mlaunch"

  - matrix_name: "solo"
    matrix_spec:
      solo: on
      ruby: [ruby-3.0, ruby-2.7, ruby-2.6, ruby-2.5, ruby-2.4, ruby-2.3, jruby-9.2]
      mongodb-version: ["4.4"]
      topology: <%= tt %>
      os: ubuntu1604
    display_name: "${mongodb-version} ${topology} solo ${ruby}"
    tasks:
      - name: "test-mlaunch"

  - matrix_name: "stress"
    matrix_spec:
      stress: on
      ruby: ["ruby-2.7"]
      mongodb-version: ["4.4", '4.2', '4.0', '3.6']
      topology: replica-set
      os: ubuntu1604
    display_name: "${mongodb-version} ${topology} stress ${ruby}"
    tasks:
      - name: "test-mlaunch"

  - matrix_name: "stress-3.0"
    matrix_spec:
      stress: on
      ruby: ["ruby-3.0"]
      mongodb-version: ["4.4"]
      topology: replica-set
      os: ubuntu1604
    display_name: "${mongodb-version} ${topology} stress ${ruby}"
    tasks:
      - name: "test-mlaunch"

  - matrix_name: "stress-old"
    matrix_spec:
      stress: on
      ruby: "ruby-2.5"
      mongodb-version: ['2.6']
      topology: replica-set
      os: ubuntu1404
    display_name: "${mongodb-version} ${topology} stress ${ruby}"
    tasks:
      - name: "test-mlaunch"

  - matrix_name: "x509-tests"
    matrix_spec:
      auth-and-ssl: "x509"
      ruby: "ruby-2.7"
      mongodb-version: "4.2"
      topology: standalone
      os: ubuntu1604
    display_name: "${mongodb-version} ${topology} ${auth-and-ssl} ${ruby}"
    tasks:
      - name: "test-mlaunch"

  - matrix_name: "jruby-auth"
    matrix_spec:
      auth-and-ssl: "auth-and-ssl"
      ruby: "jruby-9.2"
      mongodb-version: "4.2"
      topology: <%= tt %>
      os: rhel70
    display_name: "${mongodb-version} ${topology} ${auth-and-ssl} ${ruby}"
    tasks:
      - name: "test-mlaunch"

  - matrix_name: "jruby-noauth"
    matrix_spec:
      auth-and-ssl: "noauth-and-nossl"
      ruby: "jruby-9.2"
      mongodb-version: "2.6"
      topology: <%= tt %>
      os: rhel62
    display_name: "${mongodb-version} ${topology} ${auth-and-ssl} ${ruby}"
    tasks:
      - name: "test-mlaunch"

  - matrix_name: "zlib-auth"
    matrix_spec:
      auth-and-ssl: "auth-and-ssl"
      ruby: ["ruby-3.0", "ruby-2.7"]
      mongodb-version: "4.2"
      topology: <%= tt %>
      compressor: 'zlib'
      os: ubuntu1604
    display_name: "${compressor} ${mongodb-version} ${topology} ${auth-and-ssl} ${ruby}"
    tasks:
      - name: "test-mlaunch"

  - matrix_name: "zlib-noauth"
    matrix_spec:
      auth-and-ssl: "noauth-and-nossl"
      ruby: "ruby-2.3"
      mongodb-version: "3.6"
      topology: replica-set
      compressor: 'zlib'
      os: ubuntu1604
    display_name: "${compressor} ${mongodb-version} ${topology} ${auth-and-ssl} ${ruby}"
    tasks:
      - name: "test-mlaunch"

  - matrix_name: "snappy-auth"
    matrix_spec:
      auth-and-ssl: "auth-and-ssl"
      ruby: ["ruby-2.7"]
      mongodb-version: "4.2"
      topology: <%= tt %>
      compressor: 'snappy'
      os: ubuntu1604
    display_name: "${compressor} ${mongodb-version} ${topology} ${auth-and-ssl} ${ruby}"
    tasks:
      - name: "test-mlaunch"

  - matrix_name: "snappy-noauth"
    matrix_spec:
      auth-and-ssl: "noauth-and-nossl"
      ruby: "ruby-2.3"
      mongodb-version: ["3.6", "3.4"]
      topology: replica-set
      compressor: 'snappy'
      os: ubuntu1604
    display_name: "${compressor} ${mongodb-version} ${topology} ${auth-and-ssl} ${ruby}"
    tasks:
      - name: "test-mlaunch"

  - matrix_name: "snappy-jruby"
    matrix_spec:
      ruby: jruby-9.2
      mongodb-version: "4.4"
      topology: replica-set
      compressor: 'snappy'
      os: ubuntu1604
    display_name: "${compressor} ${mongodb-version} ${topology} ${auth-and-ssl} ${ruby}"
    tasks:
      - name: "test-mlaunch"

  - matrix_name: "zstd-auth"
    matrix_spec:
      auth-and-ssl: "auth-and-ssl"
      ruby: ["ruby-2.7"]
      mongodb-version: "4.2"
      topology: <%= tt %>
      compressor: 'zstd'
      os: ubuntu1604
    display_name: "${compressor} ${mongodb-version} ${topology} ${auth-and-ssl} ${ruby}"
    tasks:
      - name: "test-mlaunch"

  - matrix_name: "zstd-noauth"
    matrix_spec:
      auth-and-ssl: "noauth-and-nossl"
      ruby: "ruby-2.3"
      mongodb-version: "4.2"
      topology: replica-set
      compressor: 'zstd'
      os: ubuntu1604
    display_name: "${compressor} ${mongodb-version} ${topology} ${auth-and-ssl} ${ruby}"
    tasks:
      - name: "test-mlaunch"

#  - matrix_name: "zstd-jruby"
#    matrix_spec:
#      ruby: jruby-9.2
#      mongodb-version: "4.4"
#      topology: replica-set
#      compressor: 'zstd'
#      os: ubuntu1604
#    display_name: "${compressor} ${mongodb-version} ${topology} ${auth-and-ssl} ${ruby}"
#    tasks:
#      - name: "test-mlaunch"

#   - matrix_name: "ruby-head"
#     matrix_spec:
#       auth-and-ssl: ["auth-and-ssl", "noauth-and-nossl"]
#       ruby: ["ruby-head"]
#       mongodb-version: "4.2"
#       topology: "*"
#       os: ubuntu1604
#     display_name: "${mongodb-version} ${topology} ${auth-and-ssl} ${ruby}"
#     tasks:
#       - name: "test-mlaunch"

  - matrix_name: "activesupport"
    matrix_spec:
      ruby: ruby-2.6
      mongodb-version: '4.2'
      topology: replica-set
      as: as
      os: ubuntu1604
    display_name: "AS ${mongodb-version} ${topology} ${ruby}"
    tasks:
      - name: "test-mlaunch"

  - matrix_name: "bson"
    matrix_spec:
      ruby: [ruby-2.6, jruby-9.2]
      mongodb-version: '4.2'
      topology: replica-set
      bson: "*"
      os: rhel70
    display_name: "AS ${mongodb-version} ${topology} ${ruby} ${bson}"
    tasks:
      - name: "test-mlaunch"

  - matrix_name: "3.6-with-3.4-fcv"
    matrix_spec:
      fcv: '3.4'
      ruby: ["ruby-2.5"]
      mongodb-version: '3.6'
      topology: replica-set
      os: ubuntu1604
    display_name: "3.6 Replica Set with 3.4 FCV"
    tasks:
      - name: "test-mlaunch"

  - matrix_name: "kerberos-integration-ubuntu"
    matrix_spec:
      # Other Rubies segfault
      ruby: [ruby-2.5, ruby-2.4]
    display_name: "Kerberos integration Ubuntu ${ruby}"
    run_on:
      - ubuntu1604-small
    tasks:
      - name: "test-kerberos-integration"

  # All skipped because of segfaults
  #- matrix_name: "kerberos-integration-rhel"
  #  matrix_spec:
  #    # Other Rubies segfault
  #    ruby: [ruby-2.7]
  #    os: rhel70
  #  display_name: "Kerberos integration RHEL ${ruby} ${os}"
  #  tasks:
  #    - name: "test-kerberos-integration"

  # Kerberos integration tests on debian are omitted due to segfaults:
  # https://jira.mongodb.org/browse/RUBY-1534

  - matrix_name: "kerberos-unit"
    matrix_spec:
      auth-and-ssl: "noauth-and-nossl"
      ruby: "ruby-2.6"
      mongodb-version: "4.2"
      topology: standalone
      os: rhel70
      auth-and-ssl: kerberos
    display_name: "Kerberos Tests"
    tasks:
      - name: "test-kerberos"

  - matrix_name: "fle-4.2"
    matrix_spec:
      auth-and-ssl: "noauth-and-nossl"
      ruby: [ruby-2.7, ruby-2.3, jruby-9.2]
      topology: [standalone, replica-set, sharded-cluster]
      mongodb-version: ["4.2"]
      os: rhel70
      fle: fle
    display_name: "FLE: ${topology} ${mongodb-version} ${ruby}"
    tasks:
      - name: "test-fle"

  - matrix_name: "fle-4.0"
    matrix_spec:
      auth-and-ssl: "noauth-and-nossl"
      ruby: [ruby-2.6, jruby-9.2]
      topology: standalone
      mongodb-version: ["4.0"]
      os: rhel70
      fle: fle
    display_name: "FLE: ${mongodb-version} ${ruby}"
    tasks:
      - name: "test-fle"

  - matrix_name: "fle-4.4"
    matrix_spec:
      auth-and-ssl: "noauth-and-nossl"
      ruby: [ruby-2.7]
      topology: standalone
      mongodb-version: ['4.4']
      os: rhel70
      fle: fle
    display_name: "FLE: ${mongodb-version} ${ruby}"
    tasks:
      - name: "test-fle"

  - matrix_name: aws-auth-regular
    matrix_spec:
      auth-and-ssl: aws-regular
      ruby: [ruby-2.7]
      topology: standalone
      mongodb-version: '4.4'
      os: ubuntu1804
    display_name: "AWS auth regular: ${mongodb-version} ${ruby}"
    tasks:
      - name: "test-aws-auth"

  - matrix_name: aws-auth-temporary
    matrix_spec:
      auth-and-ssl: [aws-assume-role, aws-ec2, aws-ecs]
      ruby: [ruby-2.7]
      topology: standalone
      mongodb-version: '4.4'
      os: ubuntu1804
    display_name: "AWS auth temporary: ${auth-and-ssl} ${mongodb-version} ${ruby}"
    tasks:
      - name: "test-aws-auth"

  - matrix_name: ocsp-verifier
    matrix_spec:
      ocsp-verifier: on
      # No JRuby due to https://github.com/jruby/jruby-openssl/issues/210
      ruby: [ruby-3.0, ruby-2.7, ruby-2.6, ruby-2.5, ruby-2.4, ruby-2.3]
      topology: standalone
      mongodb-version: '4.4'
      os: ubuntu1604
    display_name: "OCSP verifier: ${mongodb-version} ${ruby}"
    tasks:
      - name: test-mlaunch

  - matrix_name: ocsp-must-staple
    matrix_spec:
      ocsp-algorithm: ecdsa
      ocsp-must-staple: on
      ocsp-delegate: on
      ruby: [ruby-2.7, ruby-2.3]
      topology: standalone
      mongodb-version: '4.4'
      os: ubuntu1604
      auth-and-ssl: noauth-and-ssl
    display_name: "OCSP integration - must staple: ${mongodb-version} ${ruby}"
    tasks:
      - name: test-mlaunch

  - matrix_name: ocsp-unknown
    matrix_spec:
      ocsp-algorithm: rsa
      ocsp-status: unknown
      ruby: [ruby-2.7, ruby-2.3]
      topology: standalone
      mongodb-version: '4.4'
      os: ubuntu1604
      auth-and-ssl: noauth-and-ssl
    display_name: "OCSP integration - unknown: ${mongodb-version} ${ruby}"
    tasks:
      - name: test-mlaunch

  <% [
    %w(valid none pass),
    %w(unknown none pass),
    %w(revoked none fail),

    %w(valid tlsInsecure=true pass),
    %w(unknown tlsInsecure=true pass),
    %w(revoked tlsInsecure=true pass),

    %w(valid tlsAllowInvalidCertificates=true pass),
    %w(unknown tlsAllowInvalidCertificates=true pass),
    %w(revoked tlsAllowInvalidCertificates=true pass),
  ].each do |status, extra_uri_options, outcome|
  %>
  - matrix_name: ocsp-connectivity
    matrix_spec:
      ocsp-algorithm: '*'
      ocsp-status: <%= status %>
      ocsp-delegate: '*'
      ocsp-connectivity: <%= outcome %>
      extra-uri-options: "<%= extra_uri_options %>"
      ruby: [ruby-2.7, ruby-2.3]
      topology: standalone
      mongodb-version: '4.4'
      os: ubuntu1604
    display_name: "OCSP connectivity: ${ocsp-algorithm} ${ocsp-status} ${ocsp-delegate} ${extra-uri-options} ${mongodb-version} ${ruby}"
    tasks:
      - name: test-mlaunch
  <% end %>

  - matrix_name: ocsp-connectivity-jruby
    matrix_spec:
      # ECDSA does not work on JRuby.
      # https://github.com/jruby/jruby-openssl/issues/213
      ocsp-algorithm: rsa
      # We do not perform OCSP verification on JRuby, therefore the revoked
      # configuration fails (connection succeeds due to lack of verification
      # when it is expected to fail).
      # https://github.com/jruby/jruby-openssl/issues/210
      ocsp-status: [valid, unknown]
      ocsp-delegate: '*'
      ocsp-connectivity: pass
      ruby: jruby-9.2
      topology: standalone
      mongodb-version: '4.4'
      os: ubuntu1804
    display_name: "OCSP connectivity: ${ocsp-algorithm} ${ocsp-status} ${ocsp-delegate} ${mongodb-version} ${ruby}"
    tasks:
      - name: test-mlaunch<|MERGE_RESOLUTION|>--- conflicted
+++ resolved
@@ -193,15 +193,9 @@
   - matrix_name: "lint"
     matrix_spec:
       lint: on
-<<<<<<< HEAD
       ruby: "ruby-2.7"
-      mongodb-version: ["4.2"]
+      mongodb-version: ["4.4"]
       topology: '*'
-=======
-      ruby: "ruby-2.6"
-      mongodb-version: ["4.4"]
-      topology: <%= tt %>
->>>>>>> a3325350
       os: ubuntu1604
     display_name: "${mongodb-version} ${topology} ${lint} ${ruby}"
     tasks:
