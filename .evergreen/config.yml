--- conflicted
+++ resolved
@@ -567,12 +567,6 @@
     commands:
       - func: "export AWS auth credentials"
       - func: "run AWS auth tests"
-<<<<<<< HEAD
-  - name: "rubocop"
-    commands:
-      - func: "run static analysis"
-
-=======
   - name: "testgcpkms-task"
     commands:
       - command: shell.exec
@@ -605,7 +599,6 @@
             export GCPKMS_ZONE=${GCPKMS_ZONE}
             export GCPKMS_INSTANCENAME=${GCPKMS_INSTANCENAME}
             GCPKMS_CMD="TEST_FLE_GCP_AUTO=1 RVM_RUBY=ruby-3.1 FLE=helper TOPOLOGY=standalone MONGODB_VERSION=6.0 MONGO_RUBY_DRIVER_GCP_EMAIL="${fle_gcp_email}" MONGO_RUBY_DRIVER_GCP_PRIVATE_KEY='${fle_gcp_private_key}' MONGO_RUBY_DRIVER_GCP_PROJECT_ID='${fle_gcp_project_id}' MONGO_RUBY_DRIVER_GCP_LOCATION='${fle_gcp_location}' MONGO_RUBY_DRIVER_GCP_KEY_RING='${fle_gcp_key_ring}' MONGO_RUBY_DRIVER_GCP_KEY_NAME='${fle_gcp_key_name}' ./.evergreen/run-tests-gcp.sh" .evergreen/csfle/gcpkms/run-command.sh
->>>>>>> 2516ff53
 axes:
 
   - id: preload
@@ -1561,7 +1554,7 @@
 
   # No JRuby due to https://github.com/jruby/jruby-openssl/issues/210
   # TODO Add ruby-3.0: RUBY-2717
-  
+
   - matrix_name: ocsp-verifier - ruby-2.5
     matrix_spec:
       ocsp-verifier: true
@@ -1593,7 +1586,7 @@
       docker-distro: debian10
     display_name: 'OCSP verifier: ${mongodb-version} ${ruby}'
     tasks: *1
-  
+
 
   - matrix_name: ocsp-must-staple
     matrix_spec:
@@ -1769,17 +1762,6 @@
     tasks:
       - name: test-mlaunch
 
-<<<<<<< HEAD
-  - matrix_name: "rubocop"
-    matrix_spec:
-      ruby: ["ruby-3.0"]
-      mongodb-version: '5.0'
-      topology: standalone
-      os: ubuntu1604
-    display_name: "Rubocop"
-    tasks:
-      - name: "rubocop"
-=======
   - matrix_name: testgcpkms-variant
     matrix_spec:
       ruby: ruby-3.0
@@ -1811,5 +1793,4 @@
     run_on:
       - ubuntu1804-small
     tasks:
-       - name: test-serverless
->>>>>>> 2516ff53
+       - name: test-serverless