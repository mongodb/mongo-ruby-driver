--- conflicted
+++ resolved
@@ -120,15 +120,6 @@
             export ATLAS_FREE_TIER_URI="${atlas_free_tier_uri}"
             export ATLAS_TLS11_URI="${atlas_tls11_uri}"
             export ATLAS_TLS12_URI="${atlas_tls12_uri}"
-<<<<<<< HEAD
-=======
-            export ATLAS_SERVERLESS_URI="${atlas_serverless_uri}"
-            export ATLAS_SERVERLESS_LB_URI="${atlas_serverless_lb_uri}"
-            export ATLAS_X509_CERT_BASE64="${atlas_x509_cert_base64}"
-            export ATLAS_X509_URI="${atlas_x509}"
-            export ATLAS_X509_DEV_CERT_BASE64="${atlas_x509_dev_cert_base64}"
-            export ATLAS_X509_DEV_URI="${atlas_x509_dev}"
->>>>>>> 56e37c1b
             export RVM_RUBY="${RVM_RUBY}"
           EOT
 
@@ -443,87 +434,6 @@
   - func: "upload test results to s3"
 
 task_groups:
-<<<<<<< HEAD
-  - name: testatlas_task_group
-    setup_group_can_fail_task: true
-    setup_group_timeout_secs: 1800 # 30 minutes
-    setup_group:
-      - func: fetch source
-      - func: create expansions
-      - command: shell.exec
-        params:
-          shell: "bash"
-          working_dir: "src"
-          script: |
-            ${PREPARE_SHELL}
-
-            echo "Setting up Atlas cluster"
-
-            DRIVERS_ATLAS_PUBLIC_API_KEY="${DRIVERS_ATLAS_PUBLIC_API_KEY}" \
-              DRIVERS_ATLAS_PRIVATE_API_KEY="${DRIVERS_ATLAS_PRIVATE_API_KEY}" \
-              DRIVERS_ATLAS_GROUP_ID="${DRIVERS_ATLAS_GROUP_ID}" \
-              DRIVERS_ATLAS_LAMBDA_USER="${DRIVERS_ATLAS_LAMBDA_USER}" \
-              DRIVERS_ATLAS_LAMBDA_PASSWORD="${DRIVERS_ATLAS_LAMBDA_PASSWORD}" \
-              DRIVERS_ATLAS_BASE_URL="${DRIVERS_ATLAS_BASE_URL}" \
-              LAMBDA_STACK_NAME="dbx-ruby-lambda" \
-              MONGODB_VERSION="7.0" \
-              task_id="${task_id}" \
-              execution="${execution}" \
-              $DRIVERS_TOOLS/.evergreen/atlas/setup-atlas-cluster.sh
-
-              echo "MONGODB_URI=${MONGODB_URI}"
-      - command: expansions.update
-        params:
-          file: src/atlas-expansion.yml
-    teardown_group:
-      - command: shell.exec
-        params:
-          shell: "bash"
-          working_dir: "src"
-          script: |
-            ${PREPARE_SHELL}
-
-            DRIVERS_ATLAS_PUBLIC_API_KEY="${DRIVERS_ATLAS_PUBLIC_API_KEY}" \
-              DRIVERS_ATLAS_PRIVATE_API_KEY="${DRIVERS_ATLAS_PRIVATE_API_KEY}" \
-              DRIVERS_ATLAS_GROUP_ID="${DRIVERS_ATLAS_GROUP_ID}" \
-              DRIVERS_ATLAS_BASE_URL="${DRIVERS_ATLAS_BASE_URL}" \
-              LAMBDA_STACK_NAME="dbx-ruby-lambda" \
-              task_id="${task_id}" \
-              execution="${execution}" \
-              $DRIVERS_TOOLS/.evergreen/atlas/teardown-atlas-cluster.sh
-    tasks:
-      - test-atlas
-=======
-  - name: serverless_task_group
-    setup_group_can_fail_task: true
-    setup_group_timeout_secs: 1800 # 30 minutes
-    setup_group:
-      - func: "fetch source"
-      - func: "create expansions"
-      - command: ec2.assume_role
-        params:
-          role_arn: ${aws_test_secrets_role}
-      - command: shell.exec
-        params:
-          shell: "bash"
-          script: |
-            ${PREPARE_SHELL}
-            bash ${DRIVERS_TOOLS}/.evergreen/serverless/setup-secrets.sh
-            bash ${DRIVERS_TOOLS}/.evergreen/serverless/create-instance.sh
-      - command: expansions.update
-        params:
-          file: serverless-expansion.yml
-    teardown_task:
-      - command: shell.exec
-        params:
-          script: |
-            ${PREPARE_SHELL}
-            bash ${DRIVERS_TOOLS}/.evergreen/serverless/delete-instance.sh
-      - func: "upload test results"
-    tasks:
-      - "test-serverless"
->>>>>>> 56e37c1b
-
   - name: testatlas_full_task_group
     setup_group_can_fail_task: true
     setup_group_timeout_secs: 1800 # 30 minutes
