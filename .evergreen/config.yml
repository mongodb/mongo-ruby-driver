# GENERATED FILE - DO NOT EDIT.
# Run `rake eg` to regenerate this file.

# When a task that used to pass starts to fail, go through all versions that
# may have been skipped to detect when the task started failing.
stepback: true

# Fail builds when pre tasks fail.
pre_error_fails_task: true

# Mark a failure as a system/bootstrap failure (purple box) rather then a task
# failure by default.
# Actual testing tasks are marked with `type: test`
command_type: system

# Protect ourself against rogue test case, or curl gone wild, that runs forever.
exec_timeout_secs: 3600

# What to do when evergreen hits the timeout (`post:` tasks are run automatically)
timeout:
  - command: shell.exec
    params:
      script: |
        true

functions:
  "fetch source":
    # Executes git clone and applies the submitted patch, if any
    - command: git.get_project
      params:
        directory: "src"
    - command: shell.exec
      params:
        working_dir: "src"
        script: |
          set -ex

          git submodule update --init --recursive

  "create expansions":
    # Make an evergreen expansion file with dynamic values
    - command: shell.exec
      params:
        working_dir: "src"
        script: |
          # Get the current unique version of this checkout
          if [ "${is_patch}" = "true" ]; then
            CURRENT_VERSION=$(git describe)-patch-${version_id}
          else
            CURRENT_VERSION=latest
          fi

          export DRIVERS_TOOLS="$(pwd)/.mod/drivers-evergreen-tools"

          # Python has cygwin path problems on Windows. Detect prospective mongo-orchestration home directory
          if [ "Windows_NT" = "$OS" ]; then # Magic variable in cygwin
            export DRIVERS_TOOLS=$(cygpath -m $DRIVERS_TOOLS)
          fi

          export MONGO_ORCHESTRATION_HOME="$DRIVERS_TOOLS/.evergreen/orchestration"
          export MONGODB_BINARIES="$DRIVERS_TOOLS/mongodb/bin"
          export UPLOAD_BUCKET="${project}"
          export PROJECT_DIRECTORY="$(pwd)"

          cat <<EOT > expansion.yml
          CURRENT_VERSION: "$CURRENT_VERSION"
          DRIVERS_TOOLS: "$DRIVERS_TOOLS"
          MONGO_ORCHESTRATION_HOME: "$MONGO_ORCHESTRATION_HOME"
          MONGODB_BINARIES: "$MONGODB_BINARIES"
          UPLOAD_BUCKET: "$UPLOAD_BUCKET"
          PROJECT_DIRECTORY: "$PROJECT_DIRECTORY"
          PREPARE_SHELL: |
            set -o errexit
            #set -o xtrace
            export DRIVERS_TOOLS="$DRIVERS_TOOLS"
            export MONGO_ORCHESTRATION_HOME="$MONGO_ORCHESTRATION_HOME"
            export MONGODB_BINARIES="$MONGODB_BINARIES"
            export UPLOAD_BUCKET="$UPLOAD_BUCKET"
            export PROJECT_DIRECTORY="$PROJECT_DIRECTORY"

            # TMPDIR cannot be too long, see
            # https://github.com/broadinstitute/cromwell/issues/3647.
            # Why is it even set at all?
            #export TMPDIR="$MONGO_ORCHESTRATION_HOME/db"
            export PATH="$MONGODB_BINARIES:$PATH"
            export PROJECT="${project}"

            export AUTH=${AUTH}
            export SSL=${SSL}
            export TOPOLOGY=${TOPOLOGY}
            export COMPRESSOR=${COMPRESSOR}
            export RVM_RUBY="${RVM_RUBY}"
            export MONGODB_VERSION=${MONGODB_VERSION}
            export CRYPT_SHARED_VERSION=${CRYPT_SHARED_VERSION}
            export FCV=${FCV}
            export MONGO_RUBY_DRIVER_LINT=${LINT}
            export RETRY_READS=${RETRY_READS}
            export RETRY_WRITES=${RETRY_WRITES}
            export WITH_ACTIVE_SUPPORT="${WITH_ACTIVE_SUPPORT}"
            export SINGLE_MONGOS="${SINGLE_MONGOS}"
            export BSON="${BSON}"
            export MMAPV1="${MMAPV1}"
            export FLE="${FLE}"
            export FORK="${FORK}"
            export SOLO="${SOLO}"
            export EXTRA_URI_OPTIONS="${EXTRA_URI_OPTIONS}"
            export API_VERSION_REQUIRED="${API_VERSION_REQUIRED}"
            export DOCKER_DISTRO="${DOCKER_DISTRO}"

            export STRESS="${STRESS}"
            export OCSP_ALGORITHM="${OCSP_ALGORITHM}"
            export OCSP_STATUS="${OCSP_STATUS}"
            export OCSP_DELEGATE="${OCSP_DELEGATE}"
            export OCSP_MUST_STAPLE="${OCSP_MUST_STAPLE}"
            export OCSP_CONNECTIVITY="${OCSP_CONNECTIVITY}"
            export OCSP_VERIFIER="${OCSP_VERIFIER}"

            export ATLAS_REPLICA_SET_URI="${atlas_replica_set_uri}"
            export ATLAS_SHARDED_URI="${atlas_sharded_uri}"
            export ATLAS_FREE_TIER_URI="${atlas_free_tier_uri}"
            export ATLAS_TLS11_URI="${atlas_tls11_uri}"
            export ATLAS_TLS12_URI="${atlas_tls12_uri}"
            export ATLAS_SERVERLESS_URI="${atlas_serverless_uri}"
            export ATLAS_SERVERLESS_LB_URI="${atlas_serverless_lb_uri}"
            export RVM_RUBY="${RVM_RUBY}"

            export SERVERLESS_ATLAS_USER="${SERVERLESS_ATLAS_USER}"
            export SERVERLESS_ATLAS_PASSWORD="${SERVERLESS_ATLAS_PASSWORD}"
          EOT

          # See what we've done
          cat expansion.yml

    # Load the expansion file to make an evergreen variable with the current
    # unique version
    - command: expansions.update
      params:
        file: src/expansion.yml

  "export AWS auth credentials":
    - command: shell.exec
      type: test
      params:
        silent: true
        working_dir: "src"
        script: |
          cat <<EOT > .env.private
          IAM_AUTH_ASSUME_AWS_ACCOUNT="${iam_auth_assume_aws_account}"
          IAM_AUTH_ASSUME_AWS_SECRET_ACCESS_KEY="${iam_auth_assume_aws_secret_access_key}"
          IAM_AUTH_ASSUME_ROLE_NAME="${iam_auth_assume_role_name}"
          IAM_AUTH_EC2_INSTANCE_ACCOUNT="${iam_auth_ec2_instance_account}"
          IAM_AUTH_EC2_INSTANCE_PROFILE="${iam_auth_ec2_instance_profile}"
          IAM_AUTH_EC2_INSTANCE_SECRET_ACCESS_KEY="${iam_auth_ec2_instance_secret_access_key}"
          IAM_AUTH_ECS_ACCOUNT="${iam_auth_ecs_account}"
          IAM_AUTH_ECS_ACCOUNT_ARN="${iam_auth_ecs_account_arn}"
          IAM_AUTH_ECS_CLUSTER="${iam_auth_ecs_cluster}"
          IAM_AUTH_ECS_SECRET_ACCESS_KEY="${iam_auth_ecs_secret_access_key}"
          IAM_AUTH_ECS_SECURITY_GROUP="${iam_auth_ecs_security_group}"
          IAM_AUTH_ECS_SUBNET_A="${iam_auth_ecs_subnet_a}"
          IAM_AUTH_ECS_SUBNET_B="${iam_auth_ecs_subnet_b}"
          IAM_AUTH_ECS_TASK_DEFINITION="${iam_auth_ecs_task_definition_ubuntu2004}"

          IAM_WEB_IDENTITY_ISSUER="${iam_web_identity_issuer}"
          IAM_WEB_IDENTITY_JWKS_URI="${iam_web_identity_jwks_uri}"
          IAM_WEB_IDENTITY_RSA_KEY="${iam_web_identity_rsa_key}"
          IAM_WEB_IDENTITY_TOKEN_FILE="${iam_web_identity_token_file}"
          IAM_AUTH_ASSUME_WEB_ROLE_NAME="${iam_auth_assume_web_role_name}"

          EOT

  "run CSOT tests":
    - command: shell.exec
      type: test
      params:
        shell: bash
        working_dir: "src"
        script: |
          ${PREPARE_SHELL}
          # Needed for generating temporary aws credentials.
          if [ -n "${FLE}" ];
          then
            export AWS_ACCESS_KEY_ID="${fle_aws_key}"
            export AWS_SECRET_ACCESS_KEY="${fle_aws_secret}"
            export AWS_DEFAULT_REGION="${fle_aws_region}"
          fi
          export CSOT_SPEC_TESTS=1
          TEST_CMD="bundle exec rspec spec/spec_tests/client_side_operations_timeout_spec.rb" \
            .evergreen/run-tests.sh

  "export FLE credentials":
    - command: shell.exec
      type: test
      params:
        silent: true
        working_dir: "src"
        script: |
          cat <<EOT > .env.private
          MONGO_RUBY_DRIVER_AWS_KEY="${fle_aws_key}"
          MONGO_RUBY_DRIVER_AWS_SECRET="${fle_aws_secret}"
          MONGO_RUBY_DRIVER_AWS_REGION="${fle_aws_region}"
          MONGO_RUBY_DRIVER_AWS_ARN="${fle_aws_arn}"

          MONGO_RUBY_DRIVER_AZURE_TENANT_ID="${fle_azure_tenant_id}"
          MONGO_RUBY_DRIVER_AZURE_CLIENT_ID="${fle_azure_client_id}"
          MONGO_RUBY_DRIVER_AZURE_CLIENT_SECRET="${fle_azure_client_secret}"
          MONGO_RUBY_DRIVER_AZURE_IDENTITY_PLATFORM_ENDPOINT="${fle_azure_identity_platform_endpoint}"
          MONGO_RUBY_DRIVER_AZURE_KEY_VAULT_ENDPOINT="${fle_azure_key_vault_endpoint}"
          MONGO_RUBY_DRIVER_AZURE_KEY_NAME="${fle_azure_key_name}"

          MONGO_RUBY_DRIVER_GCP_EMAIL="${fle_gcp_email}"
          MONGO_RUBY_DRIVER_GCP_PRIVATE_KEY="${fle_gcp_private_key}"
          MONGO_RUBY_DRIVER_GCP_PROJECT_ID="${fle_gcp_project_id}"
          MONGO_RUBY_DRIVER_GCP_LOCATION="${fle_gcp_location}"
          MONGO_RUBY_DRIVER_GCP_KEY_RING="${fle_gcp_key_ring}"
          MONGO_RUBY_DRIVER_GCP_KEY_NAME="${fle_gcp_key_name}"
          MONGO_RUBY_DRIVER_MONGOCRYPTD_PORT="${fle_mongocryptd_port}"
          EOT

  "export Kerberos credentials":
    - command: shell.exec
      type: test
      params:
        silent: true
        working_dir: "src"
        script: |
          cat <<EOT > .env.private
          SASL_HOST=${sasl_host}
          SASL_PORT=${sasl_port}
          SASL_USER=${sasl_user}
          SASL_PASS=${sasl_pass}
          SASL_DB=${sasl_db}
          PRINCIPAL=${principal}
          KERBEROS_DB=${kerberos_db}
          KEYTAB_BASE64=${keytab_base64}
          EOT

  "exec script" :
    - command: shell.exec
      type: test
      params:
        working_dir: "src"
        script: |
          ${PREPARE_SHELL}
          sh ${PROJECT_DIRECTORY}/${file}

  "upload mo artifacts":
    - command: shell.exec
      params:
        script: |
          ${PREPARE_SHELL}
          find $MONGO_ORCHESTRATION_HOME -name \*.log\* | xargs tar czf mongodb-logs.tar.gz
    - command: s3.put
      params:
        aws_key: ${aws_key}
        aws_secret: ${aws_secret}
        local_file: mongodb-logs.tar.gz
        remote_file: ${UPLOAD_BUCKET}/${build_variant}/${revision}/${version_id}/${build_id}/logs/${task_id}-${execution}-mongodb-logs.tar.gz
        bucket: mciuploads
        permissions: public-read
        content_type: ${content_type|application/x-gzip}
        display_name: "mongodb-logs.tar.gz"

  "upload working dir":
    - command: archive.targz_pack
      params:
        target: "working-dir.tar.gz"
        source_dir: ${PROJECT_DIRECTORY}/
        include:
          - "./**"
    - command: s3.put
      params:
        aws_key: ${aws_key}
        aws_secret: ${aws_secret}
        local_file: working-dir.tar.gz
        remote_file: ${UPLOAD_BUCKET}/${build_variant}/${revision}/${version_id}/${build_id}/artifacts/${task_id}-${execution}-working-dir.tar.gz
        bucket: mciuploads
        permissions: public-read
        content_type: ${content_type|application/x-gzip}
        display_name: "working-dir.tar.gz"
    - command: archive.targz_pack
      params:
        target: "drivers-dir.tar.gz"
        source_dir: ${DRIVERS_TOOLS}
        include:
          - "./**"
    - command: s3.put
      params:
        aws_key: ${aws_key}
        aws_secret: ${aws_secret}
        local_file: drivers-dir.tar.gz
        remote_file: ${UPLOAD_BUCKET}/${build_variant}/${revision}/${version_id}/${build_id}/artifacts/${task_id}-${execution}-drivers-dir.tar.gz
        bucket: mciuploads
        permissions: public-read
        content_type: ${content_type|application/x-gzip}
        display_name: "drivers-dir.tar.gz"

  "upload test results to s3":
    - command: s3.put
      params:
        aws_key: ${aws_key}
        aws_secret: ${aws_secret}
        # src is the relative path to repo checkout,
        # This is specified in this yaml file earlier.
        local_file: ./src/tmp/rspec.json
        display_name: rspec.json
        remote_file: ${UPLOAD_BUCKET}/${version_id}/${build_id}/artifacts/${build_variant}/rspec.json
        content_type: application/json
        permissions: public-read
        bucket: mciuploads
    # AWS does not appear to support on-the-fly gzip encoding; compress
    # the results manually and upload a compressed file.
    # Typical size reduction: 50 MB -> 800 KB
    - command: shell.exec
      params:
        script: |
          gzip <src/tmp/rspec.json >src/tmp/rspec.json.gz
    - command: s3.put
      params:
        aws_key: ${aws_key}
        aws_secret: ${aws_secret}
        # src is the relative path to repo checkout,
        # This is specified in this yaml file earlier.
        local_file: ./src/tmp/rspec.json.gz
        display_name: rspec.json.gz
        remote_file: ${UPLOAD_BUCKET}/${version_id}/${build_id}/artifacts/${build_variant}/rspec.json.gz
        content_type: application/gzip
        permissions: public-read
        bucket: mciuploads
    - command: shell.exec
      params:
        script: |
          xz -9 <src/tmp/rspec.json >src/tmp/rspec.json.xz
    - command: s3.put
      params:
        aws_key: ${aws_key}
        aws_secret: ${aws_secret}
        # src is the relative path to repo checkout,
        # This is specified in this yaml file earlier.
        local_file: ./src/tmp/rspec.json.xz
        display_name: rspec.json.xz
        remote_file: ${UPLOAD_BUCKET}/${version_id}/${build_id}/artifacts/${build_variant}/rspec.json.xz
        content_type: application/x-xz
        permissions: public-read
        bucket: mciuploads

  "upload test results":
    - command: attach.xunit_results
      params:
        file: ./src/tmp/rspec.xml

  "delete private environment":
    - command: shell.exec
      type: test
      params:
        silent: true
        working_dir: "src"
        script: |
          rm -f .env.private

  "build and test docker image":
    - command: shell.exec
      type: test
      params:
        shell: bash
        working_dir: "src"
        script: |
          ${PREPARE_SHELL}
          set -x
          .evergreen/test-on-docker -d ${os} MONGODB_VERSION=${mongodb-version} TOPOLOGY=${topology} RVM_RUBY=${ruby} -s .evergreen/run-tests.sh TEST_CMD=true ${PRELOAD_ARG}

  "run benchmarks":
    - command: shell.exec
      type: test
      params:
        shell: bash
        working_dir: "src"
        script: |
          ${PREPARE_SHELL}
          TEST_CMD="bundle exec rake driver_bench" PERFORMANCE_RESULTS_FILE="$PROJECT_DIRECTORY/perf.json" .evergreen/run-tests.sh
    - command: perf.send
      params:
        file: "${PROJECT_DIRECTORY}/perf.json"

  "run tests":
    - command: shell.exec
      type: test
      params:
        shell: bash
        working_dir: "src"
        script: |
          ${PREPARE_SHELL}
          # Needed for generating temporary aws credentials.
          if [ -n "${FLE}" ];
          then
            export AWS_ACCESS_KEY_ID="${fle_aws_key}"
            export AWS_SECRET_ACCESS_KEY="${fle_aws_secret}"
            export AWS_DEFAULT_REGION="${fle_aws_region}"
          fi
          .evergreen/run-tests.sh

  "run tests via docker":
    - command: shell.exec
      type: test
      params:
        shell: bash
        working_dir: "src"
        script: |
          ${PREPARE_SHELL}
          # Needed for generating temporary aws credentials.
          if [ -n "${FLE}" ];
          then
            export AWS_ACCESS_KEY_ID="${fle_aws_key}"
            export AWS_SECRET_ACCESS_KEY="${fle_aws_secret}"
            export AWS_DEFAULT_REGION="${fle_aws_region}"
          fi
          .evergreen/run-tests-docker.sh

  "run AWS auth tests":
    - command: shell.exec
      type: test
      params:
        shell: bash
        working_dir: "src"
        script: |
          ${PREPARE_SHELL}
          .evergreen/run-tests-aws-auth.sh

  "run Kerberos unit tests":
    - command: shell.exec
      type: test
      params:
        shell: bash
        working_dir: "src"
        script: |
          ${PREPARE_SHELL}
          .evergreen/run-tests-kerberos-unit.sh

  "run Kerberos integration tests":
    - command: shell.exec
      type: test
      params:
        shell: bash
        working_dir: "src"
        script: |
          ${PREPARE_SHELL}
          .evergreen/run-tests-kerberos-integration.sh

  "run Atlas tests":
    - command: shell.exec
      type: test
      params:
        shell: bash
        working_dir: "src"
        script: |
          ${PREPARE_SHELL}
          MONGODB_URI="${MONGODB_URI}" .evergreen/run-tests-atlas.sh

  "run serverless tests":
    - command: shell.exec
      type: test
      params:
        shell: bash
        working_dir: "src"
        script: |
          ${PREPARE_SHELL}
          # Needed for generating temporary aws credentials.
          if [ -n "${FLE}" ];
          then
            export AWS_ACCESS_KEY_ID="${fle_aws_key}"
            export AWS_SECRET_ACCESS_KEY="${fle_aws_secret}"
            export AWS_DEFAULT_REGION="${fle_aws_region}"
          fi

          CRYPT_SHARED_LIB_PATH="${CRYPT_SHARED_LIB_PATH}" SERVERLESS=1 SSL=ssl RVM_RUBY="${RVM_RUBY}" SINGLE_MONGOS="${SINGLE_MONGOS}" SERVERLESS_URI="${SERVERLESS_URI}" FLE="${FLE}" SERVERLESS_MONGODB_VERSION="${SERVERLESS_MONGODB_VERSION}" .evergreen/run-tests-serverless.sh

pre:
  - func: "fetch source"
  - func: "create expansions"

post:
  - func: "delete private environment"
  # Removed, causing timeouts
  # - func: "upload working dir"
  - func: "upload mo artifacts"
  #- func: "upload test results"
  - func: "upload test results to s3"

task_groups:
  - name: serverless_task_group
    setup_group_can_fail_task: true
    setup_group_timeout_secs: 1800 # 30 minutes
    setup_group:
      - func: "fetch source"
      - func: "create expansions"
      - command: ec2.assume_role
        params:
          role_arn: ${aws_test_secrets_role}
      - command: shell.exec
        params:
          shell: "bash"
          script: |
            ${PREPARE_SHELL}
            bash ${DRIVERS_TOOLS}/.evergreen/serverless/setup-secrets.sh
            bash ${DRIVERS_TOOLS}/.evergreen/serverless/create-instance.sh
      - command: expansions.update
        params:
          file: serverless-expansion.yml
    teardown_task:
      - command: shell.exec
        params:
          script: |
            ${PREPARE_SHELL}
            bash ${DRIVERS_TOOLS}/.evergreen/serverless/delete-instance.sh
      - func: "upload test results"
    tasks:
      - "test-serverless"

  - name: testatlas_task_group
    setup_group_can_fail_task: true
    setup_group_timeout_secs: 1800 # 30 minutes
    setup_group:
      - func: fetch source
      - func: create expansions
      - command: shell.exec
        params:
          shell: "bash"
          working_dir: "src"
          script: |
            ${PREPARE_SHELL}

            echo "Setting up Atlas cluster"

            DRIVERS_ATLAS_PUBLIC_API_KEY="${DRIVERS_ATLAS_PUBLIC_API_KEY}" \
              DRIVERS_ATLAS_PRIVATE_API_KEY="${DRIVERS_ATLAS_PRIVATE_API_KEY}" \
              DRIVERS_ATLAS_GROUP_ID="${DRIVERS_ATLAS_GROUP_ID}" \
              DRIVERS_ATLAS_LAMBDA_USER="${DRIVERS_ATLAS_LAMBDA_USER}" \
              DRIVERS_ATLAS_LAMBDA_PASSWORD="${DRIVERS_ATLAS_LAMBDA_PASSWORD}" \
              LAMBDA_STACK_NAME="dbx-ruby-lambda" \
              MONGODB_VERSION="7.0" \
              task_id="${task_id}" \
              execution="${execution}" \
              $DRIVERS_TOOLS/.evergreen/atlas/setup-atlas-cluster.sh

              echo "MONGODB_URI=${MONGODB_URI}"
      - command: expansions.update
        params:
          file: src/atlas-expansion.yml
    teardown_group:
      - command: shell.exec
        params:
          shell: "bash"
          working_dir: "src"
          script: |
            ${PREPARE_SHELL}

            DRIVERS_ATLAS_PUBLIC_API_KEY="${DRIVERS_ATLAS_PUBLIC_API_KEY}" \
              DRIVERS_ATLAS_PRIVATE_API_KEY="${DRIVERS_ATLAS_PRIVATE_API_KEY}" \
              DRIVERS_ATLAS_GROUP_ID="${DRIVERS_ATLAS_GROUP_ID}" \
              LAMBDA_STACK_NAME="dbx-ruby-lambda" \
              task_id="${task_id}" \
              execution="${execution}" \
              $DRIVERS_TOOLS/.evergreen/atlas/teardown-atlas-cluster.sh
    tasks:
      - test-atlas

  - name: testatlas_full_task_group
    setup_group_can_fail_task: true
    setup_group_timeout_secs: 1800 # 30 minutes
    setup_group:
      - func: fetch source
      - func: create expansions
      - command: shell.exec
        params:
          shell: "bash"
          working_dir: "src"
          script: |
            ${PREPARE_SHELL}

            echo "Setting up Atlas cluster"

            DRIVERS_ATLAS_PUBLIC_API_KEY="${DRIVERS_ATLAS_PUBLIC_API_KEY}" \
              DRIVERS_ATLAS_PRIVATE_API_KEY="${DRIVERS_ATLAS_PRIVATE_API_KEY}" \
              DRIVERS_ATLAS_GROUP_ID="${DRIVERS_ATLAS_GROUP_ID}" \
              DRIVERS_ATLAS_LAMBDA_USER="${DRIVERS_ATLAS_LAMBDA_USER}" \
              DRIVERS_ATLAS_LAMBDA_PASSWORD="${DRIVERS_ATLAS_LAMBDA_PASSWORD}" \
              LAMBDA_STACK_NAME="dbx-ruby-lambda" \
              MONGODB_VERSION="7.0" \
              task_id="${task_id}" \
              execution="${execution}" \
              $DRIVERS_TOOLS/.evergreen/atlas/setup-atlas-cluster.sh

              echo "MONGODB_URI=${MONGODB_URI}"
      - command: expansions.update
        params:
          file: src/atlas-expansion.yml
    teardown_group:
      - command: shell.exec
        params:
          shell: "bash"
          working_dir: "src"
          script: |
            ${PREPARE_SHELL}

            DRIVERS_ATLAS_PUBLIC_API_KEY="${DRIVERS_ATLAS_PUBLIC_API_KEY}" \
              DRIVERS_ATLAS_PRIVATE_API_KEY="${DRIVERS_ATLAS_PRIVATE_API_KEY}" \
              DRIVERS_ATLAS_GROUP_ID="${DRIVERS_ATLAS_GROUP_ID}" \
              LAMBDA_STACK_NAME="dbx-ruby-lambda" \
              task_id="${task_id}" \
              execution="${execution}" \
              $DRIVERS_TOOLS/.evergreen/atlas/teardown-atlas-cluster.sh
    tasks:
      - test-full-atlas-task

  - name: test_aws_lambda_task_group
    setup_group_can_fail_task: true
    setup_group_timeout_secs: 1800 # 30 minutes
    setup_group:
      - func: fetch source
      - func: create expansions
      - command: shell.exec
        params:
          shell: "bash"
          working_dir: "src"
          script: |
            ${PREPARE_SHELL}

            echo "Setting up Atlas cluster"

            DRIVERS_ATLAS_PUBLIC_API_KEY="${DRIVERS_ATLAS_PUBLIC_API_KEY}" \
              DRIVERS_ATLAS_PRIVATE_API_KEY="${DRIVERS_ATLAS_PRIVATE_API_KEY}" \
              DRIVERS_ATLAS_GROUP_ID="${DRIVERS_ATLAS_GROUP_ID}" \
              DRIVERS_ATLAS_LAMBDA_USER="${DRIVERS_ATLAS_LAMBDA_USER}" \
              DRIVERS_ATLAS_LAMBDA_PASSWORD="${DRIVERS_ATLAS_LAMBDA_PASSWORD}" \
              LAMBDA_STACK_NAME="dbx-ruby-lambda" \
              MONGODB_VERSION="7.0" \
              task_id="${task_id}" \
              execution="${execution}" \
              $DRIVERS_TOOLS/.evergreen/atlas/setup-atlas-cluster.sh

              echo "MONGODB_URI=${MONGODB_URI}"
      - command: expansions.update
        params:
          file: src/atlas-expansion.yml
    teardown_group:
      - command: shell.exec
        params:
          shell: "bash"
          working_dir: "src"
          script: |
            ${PREPARE_SHELL}

            DRIVERS_ATLAS_PUBLIC_API_KEY="${DRIVERS_ATLAS_PUBLIC_API_KEY}" \
              DRIVERS_ATLAS_PRIVATE_API_KEY="${DRIVERS_ATLAS_PRIVATE_API_KEY}" \
              DRIVERS_ATLAS_GROUP_ID="${DRIVERS_ATLAS_GROUP_ID}" \
              LAMBDA_STACK_NAME="dbx-ruby-lambda" \
              task_id="${task_id}" \
              execution="${execution}" \
              $DRIVERS_TOOLS/.evergreen/atlas/teardown-atlas-cluster.sh
    tasks:
      - test-aws-lambda-deployed

  - name: testgcpkms_task_group
    setup_group_can_fail_task: true
    setup_group_timeout_secs: 1800 # 30 minutes
    setup_group:
      - func: fetch source
      - func: "create expansions"
      - command: shell.exec
        params:
          shell: "bash"
          working_dir: "src"
          script: |
            ${PREPARE_SHELL}
            echo '${testgcpkms_key_file}' > /tmp/testgcpkms_key_file.json
            export GCPKMS_KEYFILE=/tmp/testgcpkms_key_file.json
            export GCPKMS_DRIVERS_TOOLS=$DRIVERS_TOOLS
            export GCPKMS_SERVICEACCOUNT="${testgcpkms_service_account}"
            export GCPKMS_MACHINETYPE="e2-standard-4"
            .evergreen/csfle/gcpkms/create-and-setup-instance.sh
      # Load the GCPKMS_GCLOUD, GCPKMS_INSTANCE, GCPKMS_REGION, and GCPKMS_ZONE expansions.
      - command: expansions.update
        params:
          file: src/testgcpkms-expansions.yml
    teardown_group:
      - command: shell.exec
        params:
          shell: "bash"
          working_dir: "src"
          script: |
            ${PREPARE_SHELL}
            export GCPKMS_GCLOUD=${GCPKMS_GCLOUD}
            export GCPKMS_PROJECT=${GCPKMS_PROJECT}
            export GCPKMS_ZONE=${GCPKMS_ZONE}
            export GCPKMS_INSTANCENAME=${GCPKMS_INSTANCENAME}
            .evergreen/csfle/gcpkms/delete-instance.sh
    tasks:
      - testgcpkms-task

  - name: testazurekms_task_group
    setup_group_can_fail_task: true
    setup_group_timeout_secs: 1800 # 30 minutes
    setup_group:
      - func: fetch source
      - func: "create expansions"
      - command: shell.exec
        params:
          shell: "bash"
          working_dir: "src"
          script: |
            ${PREPARE_SHELL}
            export AZUREKMS_VMNAME_PREFIX=RUBY
            export AZUREKMS_CLIENTID="${testazurekms_clientid}"
            export AZUREKMS_TENANTID="${testazurekms_tenantid}"
            export AZUREKMS_SECRET="${testazurekms_secret}"
            export AZUREKMS_DRIVERS_TOOLS=$DRIVERS_TOOLS
            export AZUREKMS_RESOURCEGROUP="${testazurekms_resourcegroup}"
            echo '${testazurekms_publickey}' > /tmp/testazurekms_public_key_file
            export AZUREKMS_PUBLICKEYPATH="/tmp/testazurekms_public_key_file"
            echo '${testazurekms_privatekey}' > /tmp/testazurekms_private_key_file
            chmod 600 /tmp/testazurekms_private_key_file
            export AZUREKMS_PRIVATEKEYPATH="/tmp/testazurekms_private_key_file"
            export AZUREKMS_SCOPE="${testazurekms_scope}"
            .evergreen/csfle/azurekms/create-and-setup-vm.sh
      # Load the AZUREKMS_GCLOUD, AZUREKMS_INSTANCE, AZUREKMS_REGION, and AZUREKMS_ZONE expansions.
      - command: expansions.update
        params:
          file: src/testazurekms-expansions.yml
    teardown_group:
      - command: expansions.update
        params:
          file: src/testazurekms-expansions.yml
      - command: shell.exec
        params:
          shell: "bash"
          working_dir: "src"
          script: |
            ${PREPARE_SHELL}
            export AZUREKMS_RESOURCEGROUP="${testazurekms_resourcegroup}"
            .evergreen/csfle/azurekms/delete-vm.sh
    tasks:
      - testazurekms-task

tasks:
  - name: "test-atlas"
    commands:
      - func: "run Atlas tests"
  - name: "test-serverless"
    commands:
      - func: "export FLE credentials"
      - func: "run serverless tests"
  - name: "test-docker"
    commands:
      - func: "build and test docker image"
  - name: "test-mlaunch"
    commands:
      - func: "run tests"
  - name: "driver-bench"
    commands:
      - func: "run benchmarks"
  - name: "test-via-docker"
    commands:
      - func: "run tests via docker"
  - name: "test-kerberos-integration"
    commands:
      - func: "export Kerberos credentials"
      - func: "run Kerberos integration tests"
  - name: "test-kerberos"
    commands:
      - func: "run Kerberos unit tests"
  - name: "test-csot"
    commands:
      - func: "run CSOT tests"
  - name: "test-fle"
    commands:
      - func: "export FLE credentials"
      - func: "run tests"
  - name: "test-fle-via-docker"
    commands:
      - func: "export FLE credentials"
      - func: "run tests via docker"
  - name: "test-aws-auth"
    commands:
      - func: "export AWS auth credentials"
      - func: "run AWS auth tests"
  - name: "test-full-atlas-task"
    commands:
      - command: shell.exec
        type: test
        params:
          working_dir: "src"
          shell: "bash"
          script: |
            ${PREPARE_SHELL}
            MONGODB_URI="${MONGODB_URI}" .evergreen/run-tests-atlas-full.sh
  - name: "testgcpkms-task"
    commands:
      - command: shell.exec
        type: setup
        params:
          working_dir: "src"
          shell: "bash"
          script: |
            ${PREPARE_SHELL}
            echo "Copying files ... begin"
            export GCPKMS_GCLOUD=${GCPKMS_GCLOUD}
            export GCPKMS_PROJECT=${GCPKMS_PROJECT}
            export GCPKMS_ZONE=${GCPKMS_ZONE}
            export GCPKMS_INSTANCENAME=${GCPKMS_INSTANCENAME}
            tar czf /tmp/mongo-ruby-driver.tgz .
            GCPKMS_SRC=/tmp/mongo-ruby-driver.tgz GCPKMS_DST=$GCPKMS_INSTANCENAME: .evergreen/csfle/gcpkms/copy-file.sh
            echo "Copying files ... end"
            echo "Untarring file ... begin"
            GCPKMS_CMD="tar xf mongo-ruby-driver.tgz" .evergreen/csfle/gcpkms/run-command.sh
            echo "Untarring file ... end"
      - command: shell.exec
        type: test
        params:
          working_dir: "src"
          shell: "bash"
          script: |
            ${PREPARE_SHELL}
            export GCPKMS_GCLOUD=${GCPKMS_GCLOUD}
            export GCPKMS_PROJECT=${GCPKMS_PROJECT}
            export GCPKMS_ZONE=${GCPKMS_ZONE}
            export GCPKMS_INSTANCENAME=${GCPKMS_INSTANCENAME}
            GCPKMS_CMD="TEST_FLE_GCP_AUTO=1 RVM_RUBY=ruby-3.1 FLE=helper TOPOLOGY=standalone MONGODB_VERSION=6.0 MONGO_RUBY_DRIVER_GCP_EMAIL="${fle_gcp_email}" MONGO_RUBY_DRIVER_GCP_PRIVATE_KEY='${fle_gcp_private_key}' MONGO_RUBY_DRIVER_GCP_PROJECT_ID='${fle_gcp_project_id}' MONGO_RUBY_DRIVER_GCP_LOCATION='${fle_gcp_location}' MONGO_RUBY_DRIVER_GCP_KEY_RING='${fle_gcp_key_ring}' MONGO_RUBY_DRIVER_GCP_KEY_NAME='${fle_gcp_key_name}' ./.evergreen/run-tests-gcp.sh" .evergreen/csfle/gcpkms/run-command.sh
  - name: "testazurekms-task"
    commands:
      - command: shell.exec
        type: setup
        params:
          working_dir: "src"
          shell: "bash"
          script: |
            ${PREPARE_SHELL}
            echo "Copying files ... begin"
            export AZUREKMS_RESOURCEGROUP=${testazurekms_resourcegroup}
            export AZUREKMS_VMNAME=${AZUREKMS_VMNAME}
            export AZUREKMS_PRIVATEKEYPATH="/tmp/testazurekms_private_key_file"
            tar czf /tmp/mongo-ruby-driver.tgz .
            AZUREKMS_SRC=/tmp/mongo-ruby-driver.tgz AZUREKMS_DST="~/" .evergreen/csfle/azurekms/copy-file.sh
            echo "Copying files ... end"
            echo "Untarring file ... begin"
            AZUREKMS_CMD="tar xf mongo-ruby-driver.tgz" .evergreen/csfle/azurekms/run-command.sh
            echo "Untarring file ... end"
      - command: shell.exec
        type: test
        params:
          working_dir: "src"
          shell: "bash"
          script: |
            ${PREPARE_SHELL}
            export AZUREKMS_RESOURCEGROUP=${testazurekms_resourcegroup}
            export AZUREKMS_VMNAME=${AZUREKMS_VMNAME}
            export AZUREKMS_PRIVATEKEYPATH="/tmp/testazurekms_private_key_file"
            AZUREKMS_CMD="TEST_FLE_AZURE_AUTO=1 RVM_RUBY=ruby-3.1 FLE=helper TOPOLOGY=standalone MONGODB_VERSION=6.0  MONGO_RUBY_DRIVER_AZURE_TENANT_ID="${MONGO_RUBY_DRIVER_AZURE_TENANT_ID}" MONGO_RUBY_DRIVER_AZURE_CLIENT_ID="${MONGO_RUBY_DRIVER_AZURE_CLIENT_ID}" MONGO_RUBY_DRIVER_AZURE_CLIENT_SECRET="${MONGO_RUBY_DRIVER_AZURE_CLIENT_SECRET}" MONGO_RUBY_DRIVER_AZURE_IDENTITY_PLATFORM_ENDPOINT="${MONGO_RUBY_DRIVER_AZURE_IDENTITY_PLATFORM_ENDPOINT}" MONGO_RUBY_DRIVER_AZURE_KEY_VAULT_ENDPOINT="${testazurekms_keyvaultendpoint}" MONGO_RUBY_DRIVER_AZURE_KEY_NAME="${testazurekms_keyname}"  ./.evergreen/run-tests-azure.sh" .evergreen/csfle/azurekms/run-command.sh

  - name: "test-aws-lambda-deployed"
    commands:
      - command: ec2.assume_role
        params:
          role_arn: ${LAMBDA_AWS_ROLE_ARN}
          duration_seconds: 3600
      - command: shell.exec
        type: test
        params:
          working_dir: "src"
          shell: "bash"
          script: |
            ${PREPARE_SHELL}
            export MONGODB_URI=${MONGODB_URI}
            export FUNCTION_NAME="ruby-driver-lambda"
            .evergreen/run-tests-deployed-lambda.sh
          env:
            TEST_LAMBDA_DIRECTORY: ${PROJECT_DIRECTORY}/spec/faas/ruby-sam-app
            AWS_REGION: us-east-1
            PROJECT_DIRECTORY: ${PROJECT_DIRECTORY}
            DRIVERS_TOOLS: ${DRIVERS_TOOLS}
            DRIVERS_ATLAS_PUBLIC_API_KEY: ${DRIVERS_ATLAS_PUBLIC_API_KEY}
            DRIVERS_ATLAS_PRIVATE_API_KEY: ${DRIVERS_ATLAS_PRIVATE_API_KEY}
            DRIVERS_ATLAS_LAMBDA_USER: ${DRIVERS_ATLAS_LAMBDA_USER}
            DRIVERS_ATLAS_LAMBDA_PASSWORD: ${DRIVERS_ATLAS_LAMBDA_PASSWORD}
            DRIVERS_ATLAS_GROUP_ID: ${DRIVERS_ATLAS_GROUP_ID}
            AWS_ACCESS_KEY_ID: ${AWS_ACCESS_KEY_ID}
            AWS_SECRET_ACCESS_KEY: ${AWS_SECRET_ACCESS_KEY}
            AWS_SESSION_TOKEN: ${AWS_SESSION_TOKEN}
            LAMBDA_STACK_NAME: "dbx-ruby-lambda"
            CLUSTER_PREFIX: "dbx-ruby-lambda"
            RVM_RUBY: ruby-3.2
            MONGODB_URI: ${MONGODB_URI}
axes:

  - id: preload
    display_name: Preload server
    values:
      - id: nopreload
        display_name: Do not preload
      - id: preload
        display_name: Preload
        variables:
          PRELOAD_ARG: -p

  - id: "mongodb-version"
    display_name: MongoDB Version
    values:
      - id: "latest"
        display_name: "latest"
        variables:
          MONGODB_VERSION: "latest"
          CRYPT_SHARED_VERSION: "latest"
      - id: "8.0"
        display_name: "8.0"
        variables:
          MONGODB_VERSION: "8.0"
      - id: "7.0"
        display_name: "7.0"
        variables:
          MONGODB_VERSION: "7.0"
      - id: "6.0"
        display_name: "6.0"
        variables:
          MONGODB_VERSION: "6.0"
      - id: "5.3"
        display_name: "5.3"
        variables:
          MONGODB_VERSION: "5.3"
          CRYPT_SHARED_VERSION: "6.0.5"
      - id: "5.0"
        display_name: "5.0"
        variables:
          MONGODB_VERSION: "5.0"
          CRYPT_SHARED_VERSION: "6.0.5"
      - id: "4.4"
        display_name: "4.4"
        variables:
          MONGODB_VERSION: "4.4"
          CRYPT_SHARED_VERSION: "6.0.5"
      - id: "4.2"
        display_name: "4.2"
        variables:
          MONGODB_VERSION: "4.2"
          CRYPT_SHARED_VERSION: "6.0.5"
      - id: "4.0"
        display_name: "4.0"
        variables:
          MONGODB_VERSION: "4.0"
      - id: "3.6"
        display_name: "3.6"
        variables:
          MONGODB_VERSION: "3.6"

  - id: fcv
    display_name: FCV
    values:
      - id: '3.4'
        display_name: '3.4'
        variables:
          FCV: '3.4'

  - id: "topology"
    display_name: Topology
    values:
      - id: "standalone"
        display_name: Standalone
        variables:
          TOPOLOGY: standalone
      - id: "replica-set"
        display_name: Replica Set
        variables:
          TOPOLOGY: replica-set
      - id: "replica-set-single-node"
        display_name: Replica Set (Single Node)
        variables:
          TOPOLOGY: replica-set-single-node
      - id: "sharded-cluster"
        display_name: Sharded
        variables:
          TOPOLOGY: sharded-cluster
      - id: "load-balanced"
        display_name: Load Balanced
        variables:
          TOPOLOGY: load-balanced

  - id: "single-mongos"
    display_name: Single Mongos
    values:
      - id: "single-mongos"
        display_name: Single Mongos
        variables:
          SINGLE_MONGOS: 'true'

  - id: "auth-and-ssl"
    display_name: Authentication and SSL
    values:
      - id: "auth-and-ssl"
        display_name: Auth SSL
        variables:
          AUTH: "auth"
          SSL: "ssl"
      - id: "auth-and-nossl"
        display_name: Auth NoSSL
        variables:
          AUTH: "auth"
      - id: "noauth-and-ssl"
        display_name: NoAuth SSL
        variables:
          SSL: "ssl"
      - id: "noauth-and-nossl"
        display_name: NoAuth NoSSL
      - id: "x509"
        display_name: X.509
        variables:
          AUTH: "x509"
          SSL: "ssl"
      - id: kerberos
        display_name: Kerberos
        variables:
          AUTH: kerberos
      - id: aws-regular
        display_name: AWS Auth Regular Credentials
        variables:
          AUTH: aws-regular
      - id: aws-assume-role
        display_name: AWS Auth Assume Role
        variables:
          AUTH: aws-assume-role
      - id: aws-ec2
        display_name: AWS Auth EC2 Role
        variables:
          AUTH: aws-ec2
      - id: aws-ecs
        display_name: AWS Auth ECS Task
        variables:
          AUTH: aws-ecs
      - id: aws-web-identity
        display_name: AWS Auth Web Identity Task
        variables:
          AUTH: aws-web-identity

  - id: "ruby"
    display_name: Ruby Version
    values:
      - id: "ruby-3.3"
        display_name: ruby-3.3
        variables:
          RVM_RUBY: "ruby-3.3"
      - id: "ruby-3.2"
        display_name: ruby-3.2
        variables:
          RVM_RUBY: "ruby-3.2"
      - id: "ruby-3.1"
        display_name: ruby-3.1
        variables:
          RVM_RUBY: "ruby-3.1"
      - id: "ruby-3.0"
        display_name: ruby-3.0
        variables:
          RVM_RUBY: "ruby-3.0"
      - id: "ruby-2.7"
        display_name: ruby-2.7
        variables:
          RVM_RUBY: "ruby-2.7"
      - id: "ruby-head"
        display_name: ruby-head
        variables:
          RVM_RUBY: "ruby-head"
      - id: "jruby-9.3"
        display_name: jruby-9.3
        variables:
          RVM_RUBY: "jruby-9.3"
      - id: "jruby-9.4"
        display_name: jruby-9.4
        variables:
          RVM_RUBY: "jruby-9.4"

  - id: "os"
    display_name: OS
    values:
      - id: debian11
        display_name: "Debian 11"
        run_on: debian11-small
      - id: ubuntu2404
        display_name: "Ubuntu 24.04"
        run_on: ubuntu2404-small
      - id: ubuntu2404-arm
        display_name: "Ubuntu 24.04 ARM64"
        run_on: ubuntu2404-arm64-small
      - id: ubuntu2204
        display_name: "Ubuntu 22.04"
        run_on: ubuntu2204-small
      - id: ubuntu2204-arm
        display_name: "Ubuntu 22.04 ARM64"
        run_on: ubuntu2204-arm64-small
      - id: ubuntu2004
        display_name: "Ubuntu 20.04"
        run_on: ubuntu2004-small
      - id: ubuntu1804
        display_name: "Ubuntu 18.04"
        run_on: ubuntu1804-small

  - id: docker-distro
    display_name: Docker Distro
    values:
        - id: debian11
          display_name: debian11
          variables:
            DOCKER_DISTRO: debian11
        - id: ubuntu2204
          display_name: ubuntu2204
          variables:
            DOCKER_DISTRO: ubuntu2204

  - id: "compressor"
    display_name: Compressor
    values:
      - id: "zlib"
        display_name: Zlib
        variables:
          COMPRESSOR: "zlib"
      - id: "snappy"
        display_name: Snappy
        variables:
          COMPRESSOR: "snappy"
      - id: "zstd"
        display_name: Zstd
        variables:
          COMPRESSOR: "zstd"

  - id: retry-reads
    display_name: Retry Reads
    values:
      - id: no-retry-reads
        display_name: No Retry Reads
        variables:
          RETRY_READS: 'false'

  - id: retry-writes
    display_name: Retry Writes
    values:
      - id: no-retry-writes
        display_name: No Retry Writes
        variables:
          RETRY_WRITES: 'false'

  - id: lint
    display_name: Lint
    values:
      - id: on
        display_name: On
        variables:
          LINT: '1'

  - id: stress
    display_name: Stress
    values:
      - id: on
        display_name: On
        variables:
          STRESS: '1'

  - id: fork
    display_name: Fork
    values:
      - id: on
        display_name: On
        variables:
          FORK: '1'

  - id: solo
    display_name: Solo
    values:
      - id: on
        display_name: On
        variables:
          SOLO: '1'

  - id: "as"
    display_name: ActiveSupport
    values:
      - id: "as"
        display_name: AS
        variables:
          WITH_ACTIVE_SUPPORT: true

  - id: bson
    display_name: BSON
    values:
      - id: master
        display_name: master
        variables:
          BSON: master
      - id: 4-stable
        display_name: 4-stable
        variables:
          BSON: 4-stable
      - id: min
        display_name: min
        variables:
          BSON: min

  - id: storage-engine
    display_name: Storage Engine
    values:
      - id: mmapv1
        display_name: MMAPv1
        run_on: ubuntu1804-small
        variables:
          MMAPV1: 'true'

  - id: "fle"
    display_name: FLE
    values:
      - id: "helper"
        display_name: via LMC helper
        variables:
          FLE: helper
      - id: "path"
        display_name: via LMC path
        variables:
          FLE: path

  - id: ocsp-algorithm
    display_name: OCSP Algorithm
    values:
      - id: rsa
        display_name: RSA
        variables:
          OCSP_ALGORITHM: rsa
      - id: ecdsa
        display_name: ECDSA
        variables:
          OCSP_ALGORITHM: ecdsa

  - id: ocsp-status
    display_name: OCSP Status
    values:
      - id: valid
        display_name: Valid
      - id: revoked
        display_name: Revoked
        variables:
          OCSP_STATUS: revoked
      - id: unknown
        display_name: Unknown
        variables:
          OCSP_STATUS: unknown

  - id: ocsp-delegate
    display_name: OCSP Delegate
    values:
      - id: on
        display_name: on
        variables:
          OCSP_DELEGATE: 1

  - id: ocsp-must-staple
    display_name: OCSP Must Staple
    values:
      - id: on
        display_name: on
        variables:
          OCSP_MUST_STAPLE: 1

  - id: ocsp-verifier
    display_name: OCSP Verifier
    values:
      - id: true
        display_name: true
        variables:
          OCSP_VERIFIER: 1

  - id: ocsp-connectivity
    display_name: OCSP Connectivity
    values:
      - id: pass
        display_name: pass
        variables:
          OCSP_CONNECTIVITY: pass
      - id: fail
        display_name: fail
        variables:
          OCSP_CONNECTIVITY: fail

  - id: extra-uri-options
    display_name: extra URI options
    values:
      - id: none
        display_name: None
      - id: "tlsInsecure=true"
        variables:
          EXTRA_URI_OPTIONS: "tlsInsecure=true"
      - id: "tlsAllowInvalidCertificates=true"
        variables:
          EXTRA_URI_OPTIONS: "tlsAllowInvalidCertificates=true"

  - id: api-version-required
    display_name: API version required
    values:
      - id: yes
        display_name: Yes
        variables:
          API_VERSION_REQUIRED: 1
      - id: no
        display_name: No

buildvariants:
  - matrix_name: DriverBench
    matrix_spec:
      ruby: "ruby-3.3"
      mongodb-version: "7.0"
      topology: standalone
      os: ubuntu2204
    display_name: DriverBench
    tasks:
      - name: "driver-bench"

  - matrix_name: "auth/ssl"
    matrix_spec:
      auth-and-ssl: ["auth-and-ssl", "noauth-and-nossl"]
<<<<<<< HEAD
      ruby: "ruby-3.3"
      mongodb-version: ["latest", "7.0", "6.0"]
=======
      ruby: "ruby-3.2"
      mongodb-version: ["latest", "8.0", "7.0"]
>>>>>>> 6c265428
      topology: ["standalone", "replica-set", "sharded-cluster"]
      os: ubuntu2204
    display_name: ${auth-and-ssl} ${ruby} db-${mongodb-version} ${topology}
    tasks:
      - name: "test-mlaunch"

  - matrix_name: "mongo-recent"
    matrix_spec:
<<<<<<< HEAD
      ruby: ["ruby-3.3", "ruby-3.2", "ruby-3.1", "jruby-9.4"]
      mongodb-version: ["latest", "7.0", "6.0"]
=======
      ruby: ["ruby-3.2", "ruby-3.1", "jruby-9.4"]
      mongodb-version: ["latest", "8.0", "7.0"]
>>>>>>> 6c265428
      topology: ["standalone", "replica-set", "sharded-cluster"]
      os: ubuntu2204
    display_name: "${mongodb-version} ${os} ${topology} ${auth-and-ssl} ${ruby}"
    tasks:
      - name: "test-mlaunch"

  - matrix_name: "mongo-8-arm"
    matrix_spec:
<<<<<<< HEAD
      ruby: "ruby-3.3"
      mongodb-version: ["latest", "7.0", "6.0"]
=======
      ruby: "ruby-3.2"
      mongodb-version: [ '8.0' ]
>>>>>>> 6c265428
      topology: ["standalone", "replica-set", "sharded-cluster"]
      os: ubuntu2404-arm
    display_name: "${mongodb-version} ${os} ${topology} ${auth-and-ssl} ${ruby}"
    tasks:
      - name: "test-mlaunch"

  - matrix_name: "mongo-5.x"
    matrix_spec:
<<<<<<< HEAD
      ruby: ["ruby-3.3", "ruby-3.2", "ruby-2.7", "jruby-9.4"]
      mongodb-version: ['5.3', '5.0']
=======
      ruby: ["ruby-3.2", "ruby-3.1", "jruby-9.4"]
      mongodb-version: ['5.3']
>>>>>>> 6c265428
      topology: ["standalone", "replica-set", "sharded-cluster"]
      os: ubuntu1804
    display_name: "${mongodb-version} ${topology} ${auth-and-ssl} ${ruby}"
    tasks:
      - name: "test-mlaunch"

  - matrix_name: "mongo-4.x"
    matrix_spec:
      ruby: ["ruby-3.0", "ruby-2.7"]
      mongodb-version: ['4.4', '4.2', '4.0']
      topology: ["standalone", "replica-set", "sharded-cluster"]
      os: ubuntu1804
    display_name: "${mongodb-version} ${topology} ${auth-and-ssl} ${ruby}"
    tasks:
      - name: "test-mlaunch"

  - matrix_name: "mongo-3.6"
    matrix_spec:
      ruby: "ruby-2.7"
      mongodb-version: ['3.6']
      topology: ["standalone", "replica-set", "sharded-cluster"]
      os: ubuntu1804
    display_name: "${mongodb-version} ${topology} ${auth-and-ssl} ${ruby}"
    tasks:
      - name: "test-mlaunch"

  - matrix_name: "single-lb"
    matrix_spec:
      ruby: "ruby-3.3"
      mongodb-version: "7.0"
      topology: load-balanced
      single-mongos: single-mongos
      os: ubuntu2204
    display_name: "${mongodb-version} ${topology} single-lb ${auth-and-ssl} ${ruby}"
    tasks:
      - name: "test-mlaunch"

  - matrix_name: "mongo-api-version"
    matrix_spec:
<<<<<<< HEAD
      ruby: "ruby-3.3"
      mongodb-version: '5.0'
=======
      ruby: "ruby-3.2"
      mongodb-version: '7.0'
>>>>>>> 6c265428
      topology: standalone
      api-version-required: yes
      os: ubuntu2204
    display_name: "${mongodb-version} api-version-required ${topology} ${auth-and-ssl} ${ruby}"
    tasks:
      - name: "test-mlaunch"

  - matrix_name: "single-mongos"
    matrix_spec:
      ruby: "ruby-3.3"
      mongodb-version: "7.0"
      topology: "sharded-cluster"
      single-mongos: single-mongos
      os: ubuntu2204
    display_name: "${mongodb-version} ${topology} single-mongos ${auth-and-ssl} ${ruby}"
    tasks:
      - name: "test-mlaunch"

  - matrix_name: CSOT
    matrix_spec:
      ruby: "ruby-3.2"
      mongodb-version: "7.0"
      topology: replica-set-single-node
      os: ubuntu2204
    display_name: "CSOT - ${mongodb-version}"
    tasks:
      - name: test-csot

  - matrix_name: "no-retry-reads"
    matrix_spec:
      retry-reads: no-retry-reads
      ruby: "ruby-3.3"
      mongodb-version: "7.0"
      topology: ["standalone", "replica-set", "sharded-cluster"]
      os: ubuntu2204
    display_name: "${mongodb-version} ${topology} ${retry-reads} ${ruby}"
    tasks:
      - name: "test-mlaunch"

  - matrix_name: "no-retry-writes"
    matrix_spec:
      retry-writes: no-retry-writes
      ruby: "ruby-3.3"
      mongodb-version: "7.0"
      topology: [replica-set, sharded-cluster]
      os: ubuntu2204
    display_name: "${mongodb-version} ${topology} ${retry-writes} ${ruby}"
    tasks:
      - name: "test-mlaunch"

  - matrix_name: mmapv1
    matrix_spec:
      ruby: "ruby-2.7"
      mongodb-version: ['3.6', '4.0']
      topology: ["standalone", "replica-set", "sharded-cluster"]
      storage-engine: mmapv1
      os: ubuntu1804
    display_name: "${mongodb-version} ${topology} mmapv1 ${ruby}"
    tasks:
      - name: "test-mlaunch"

  - matrix_name: "lint"
    matrix_spec:
      lint: on
      ruby: "ruby-3.3"
      mongodb-version: "7.0"
      topology: ["standalone", "replica-set", "sharded-cluster"]
      os: ubuntu2204
    display_name: "${mongodb-version} ${topology} ${lint} ${ruby}"
    tasks:
      - name: "test-mlaunch"

  - matrix_name: "fork"
    matrix_spec:
      fork: on
      ruby: "ruby-3.3"
      mongodb-version: "7.0"
      topology: ["standalone", "replica-set", "sharded-cluster"]
      os: ubuntu2204
    display_name: "${mongodb-version} ${topology} fork ${ruby}"
    tasks:
      - name: "test-mlaunch"

  - matrix_name: "solo"
    matrix_spec:
      solo: on
<<<<<<< HEAD
      ruby: ["ruby-3.3", "ruby-3.2", "ruby-3.1", "ruby-3.0", "ruby-2.7", "jruby-9.4", "jruby-9.3"]
=======
      ruby: ["ruby-3.2", "ruby-3.1"]
>>>>>>> 6c265428
      mongodb-version: "7.0"
      topology: ["standalone", "replica-set", "sharded-cluster"]
      os: ubuntu2204
    display_name: "${mongodb-version} ${topology} solo ${ruby}"
    tasks:
      - name: "test-mlaunch"

  - matrix_name: "stress older"
    matrix_spec:
      stress: on
      ruby: "ruby-2.7"
      mongodb-version: ['4.2', '4.0', '3.6']
      topology: replica-set
      os: ubuntu1804
    display_name: "${mongodb-version} ${topology} stress ${ruby}"
    tasks:
      - name: "test-mlaunch"

  - matrix_name: "stress"
    matrix_spec:
      stress: on
<<<<<<< HEAD
      ruby: "ruby-3.3"
      mongodb-version: ["6.0", "5.3"]
=======
      ruby: "ruby-3.2"
      mongodb-version: ["8.0", "7.0"]
>>>>>>> 6c265428
      topology: replica-set
      os: ubuntu2204
    display_name: "${mongodb-version} ${topology} stress ${ruby}"
    tasks:
      - name: "test-mlaunch"

  - matrix_name: "x509-tests"
    matrix_spec:
      auth-and-ssl: "x509"
<<<<<<< HEAD
      ruby: "ruby-3.3"
=======
      ruby: 'ruby-3.1'
>>>>>>> 6c265428
      # needs the latest_5x_mdb because run-tests.sh uses `mongo` to configure
      # the server for certain auth mechanisms. Once run-tests.sh is made smart
      # enough to install mongosh, and then use either mongo or mongosh
      # (depending on server version and what's available), we can bump this to
      # the latest stable db version.
      mongodb-version: "5.3"
      topology: standalone
      os: ubuntu1804
    display_name: "${mongodb-version} ${topology} ${auth-and-ssl} ${ruby}"
    tasks:
      - name: "test-mlaunch"

  - matrix_name: "jruby-auth"
    matrix_spec:
      auth-and-ssl: [ "auth-and-ssl", "noauth-and-nossl" ]
      ruby: jruby-9.4
      mongodb-version: "7.0"
      topology: ["standalone", "replica-set", "sharded-cluster"]
      os: ubuntu2204
    display_name: "${mongodb-version} ${topology} ${auth-and-ssl} ${ruby}"
    tasks:
      - name: "test-mlaunch"

  - matrix_name: zlib-"ruby-3.2"
    matrix_spec:
      auth-and-ssl: [ "auth-and-ssl", "noauth-and-nossl" ]
<<<<<<< HEAD
      ruby: ["ruby-3.3", "ruby-3.2", "ruby-2.7", "jruby-9.4"]
=======
      ruby: "ruby-3.2"
>>>>>>> 6c265428
      mongodb-version: "7.0"
      topology: "replica-set"
      compressor: 'zlib'
      os: ubuntu2204
    display_name: "${compressor} ${mongodb-version} ${topology} ${auth-and-ssl} ${ruby}"
    tasks:
      - name: "test-mlaunch"

  - matrix_name: snappy-"ruby-3.2"
    matrix_spec:
      auth-and-ssl: [ "auth-and-ssl", "noauth-and-nossl" ]
<<<<<<< HEAD
      ruby: ["ruby-3.3", "ruby-3.2", "ruby-2.7", "jruby-9.4"]
=======
      ruby: "ruby-3.2"
>>>>>>> 6c265428
      mongodb-version: "7.0"
      topology: "replica-set"
      compressor: 'snappy'
      os: ubuntu2204
    display_name: "${compressor} ${mongodb-version} ${topology} ${auth-and-ssl} ${ruby}"
    tasks:
      - name: "test-mlaunch"

  # the zstd-ruby gem does not support JRuby (explicitly). However, there is
  # apparently a zstd-jni gem for JRuby that we could investigate here; if
  # this test is ever supported to support jruby, the `sample_mri_rubies`
  # reference should be replaced with `sample_rubies`.
  - matrix_name: zstd-auth-"ruby-3.2"
    matrix_spec:
      auth-and-ssl: [ "auth-and-ssl", "noauth-and-nossl" ]
<<<<<<< HEAD
      ruby: ["ruby-3.3", "ruby-3.2", "ruby-2.7"]
=======
      ruby: "ruby-3.2"
>>>>>>> 6c265428
      mongodb-version: "7.0"
      topology: "replica-set"
      compressor: 'zstd'
      os: ubuntu2204
    display_name: "${compressor} ${mongodb-version} ${topology} ${auth-and-ssl} ${ruby}"
    tasks:
      - name: "test-mlaunch"

  - matrix_name: activesupport-"ruby-3.2"
    matrix_spec:
<<<<<<< HEAD
      ruby: ["ruby-3.3", "ruby-3.2", "ruby-2.7", "jruby-9.4"]
=======
      ruby: "ruby-3.2"
>>>>>>> 6c265428
      mongodb-version: "7.0"
      topology: replica-set
      as: as
      os: ubuntu2204
    display_name: "AS ${mongodb-version} ${topology} ${ruby}"
    tasks:
      - name: "test-mlaunch"

  - matrix_name: bson-"ruby-3.2"
    matrix_spec:
<<<<<<< HEAD
      ruby: ["ruby-3.3", "ruby-3.2", "ruby-2.7", "jruby-9.4"]
=======
      ruby: "ruby-3.2"
>>>>>>> 6c265428
      mongodb-version: "7.0"
      topology: replica-set
      bson: "*"
      os: ubuntu2204
    display_name: "bson-${bson} ${mongodb-version} ${topology} ${ruby}"
    tasks:
      - name: "test-mlaunch"
  - matrix_name: zlib-"ruby-2.7"
    matrix_spec:
      auth-and-ssl: [ "auth-and-ssl", "noauth-and-nossl" ]
      ruby: "ruby-2.7"
      mongodb-version: "6.0"
      topology: "replica-set"
      compressor: 'zlib'
      os: ubuntu2004
    display_name: "${compressor} ${mongodb-version} ${topology} ${auth-and-ssl} ${ruby}"
    tasks:
      - name: "test-mlaunch"

  - matrix_name: snappy-"ruby-2.7"
    matrix_spec:
      auth-and-ssl: [ "auth-and-ssl", "noauth-and-nossl" ]
      ruby: "ruby-2.7"
      mongodb-version: "6.0"
      topology: "replica-set"
      compressor: 'snappy'
      os: ubuntu2004
    display_name: "${compressor} ${mongodb-version} ${topology} ${auth-and-ssl} ${ruby}"
    tasks:
      - name: "test-mlaunch"

  # the zstd-ruby gem does not support JRuby (explicitly). However, there is
  # apparently a zstd-jni gem for JRuby that we could investigate here; if
  # this test is ever supported to support jruby, the `sample_mri_rubies`
  # reference should be replaced with `sample_rubies`.
  - matrix_name: zstd-auth-"ruby-2.7"
    matrix_spec:
      auth-and-ssl: [ "auth-and-ssl", "noauth-and-nossl" ]
      ruby: "ruby-2.7"
      mongodb-version: "6.0"
      topology: "replica-set"
      compressor: 'zstd'
      os: ubuntu2004
    display_name: "${compressor} ${mongodb-version} ${topology} ${auth-and-ssl} ${ruby}"
    tasks:
      - name: "test-mlaunch"

  - matrix_name: activesupport-"ruby-2.7"
    matrix_spec:
      ruby: "ruby-2.7"
      mongodb-version: "6.0"
      topology: replica-set
      as: as
      os: ubuntu2004
    display_name: "AS ${mongodb-version} ${topology} ${ruby}"
    tasks:
      - name: "test-mlaunch"

  - matrix_name: bson-"ruby-2.7"
    matrix_spec:
      ruby: "ruby-2.7"
      mongodb-version: "6.0"
      topology: replica-set
      bson: "*"
      os: ubuntu2004
    display_name: "bson-${bson} ${mongodb-version} ${topology} ${ruby}"
    tasks:
      - name: "test-mlaunch"

  - matrix_name: "fle above 4.4"
    matrix_spec:
      auth-and-ssl: "noauth-and-nossl"
      ruby: ["ruby-3.2", "ruby-3.1"]
      topology: [replica-set, sharded-cluster]
      mongodb-version: [ '6.0', '7.0', '8.0' ]
      os: ubuntu2204
      fle: helper
    display_name: "FLE: ${mongodb-version} ${topology} ${ruby}"
    tasks:
      - name: "test-fle"
  # kerberos integration tests are broken (RUBY-3266)
  # - matrix_name: "kerberos-integration"
  #   matrix_spec:
  #     ruby: ["ruby-3.3", "ruby-3.2", "ruby-2.7", "jruby-9.4"]
  #     os: rhel8
  #   display_name: "Kerberos integration ${os} ${ruby}"
  #   tasks:
  #     - name: "test-kerberos-integration"

  - matrix_name: "kerberos-unit"
    matrix_spec:
      ruby: "ruby-3.3"
      mongodb-version: "7.0"
      topology: standalone
      os: ubuntu2204
      auth-and-ssl: kerberos
    display_name: "Kerberos Tests"
    tasks:
      - name: "test-kerberos"

  - matrix_name: "fle-latest"
    matrix_spec:
      auth-and-ssl: "noauth-and-nossl"
      ruby: "ruby-3.3"
      topology: [replica-set, sharded-cluster]
<<<<<<< HEAD
      mongodb-version: [ 'latest', '7.0' ]
      os: rhel8
      fle: helper
    display_name: "FLE: ${mongodb-version} ${topology} ${ruby}"
    tasks:
      - name: "test-fle"

  - matrix_name: "fle"
    matrix_spec:
      auth-and-ssl: "noauth-and-nossl"
      ruby: ["ruby-3.3", "ruby-3.2", "ruby-2.7"]
      topology: [replica-set, sharded-cluster]
      mongodb-version: [ '6.0', '4.4', '4.2', '4.0' ]
      os: rhel8
=======
      mongodb-version: [ 'latest' ]
      os: ubuntu2204
>>>>>>> 6c265428
      fle: helper
    display_name: "FLE: ${mongodb-version} ${topology} ${ruby}"
    tasks:
      - name: "test-fle"

  - matrix_name: aws-auth-regular
    matrix_spec:
      # https://jira.mongodb.org/browse/RUBY-3311
      # auth-and-ssl: [ aws-regular, aws-assume-role, aws-ec2, aws-ecs, aws-web-identity ]
      auth-and-ssl: [ aws-regular, aws-assume-role, aws-ecs, aws-web-identity ]
      ruby: "ruby-3.3"
      topology: standalone
      # needs the latest_5x_mdb because run-tests.sh uses `mongo` to configure
      # the server for certain auth mechanisms. Once run-tests.sh is made smart
      # enough to install mongosh, and then use either mongo or mongosh
      # (depending on server version and what's available), we can bump this to
      # the latest stable db version.
      mongodb-version: "5.3"
      os: ubuntu1804
    display_name: "AWS ${auth-and-ssl} ${mongodb-version} ${ruby}"
    tasks:
      - name: "test-aws-auth"

  - matrix_name: ocsp-verifier
    matrix_spec:
      ocsp-verifier: true
      # No JRuby due to https://github.com/jruby/jruby-openssl/issues/210
<<<<<<< HEAD
      ruby: ["ruby-3.3", "ruby-3.2", "ruby-3.1", "ruby-3.0", "ruby-2.7"]
=======
      ruby: ["ruby-3.2", "ruby-3.1"]
>>>>>>> 6c265428
      topology: standalone
      mongodb-version: "7.0"
      os: ubuntu2204
    display_name: "OCSP verifier: ${mongodb-version} ${ruby}"
    tasks:
      - name: test-mlaunch

  - matrix_name: ocsp-must-staple
    matrix_spec:
      ocsp-algorithm: ecdsa
      ocsp-must-staple: on
      ocsp-delegate: on
<<<<<<< HEAD
      ruby: ["ruby-3.3", "ruby-3.2", "ruby-2.7"]
=======
      ruby: "ruby-3.2"
>>>>>>> 6c265428
      topology: standalone
      mongodb-version: "7.0"
      os: ubuntu2204
      auth-and-ssl: noauth-and-ssl
    display_name: "OCSP integration - must staple: ${mongodb-version} ${ruby}"
    tasks:
      - name: test-mlaunch

  - matrix_name: ocsp-unknown
    matrix_spec:
      ocsp-algorithm: rsa
      ocsp-status: unknown
<<<<<<< HEAD
      ruby: ["ruby-3.3", "ruby-3.2", "ruby-2.7"]
=======
      ruby: "ruby-3.2"
>>>>>>> 6c265428
      topology: standalone
      mongodb-version: "7.0"
      os: ubuntu2204
      auth-and-ssl: noauth-and-ssl
    display_name: "OCSP integration - unknown: ${mongodb-version} ${ruby}"
    tasks:
      - name: test-mlaunch

  - matrix_name: ocsp-connectivity
    matrix_spec:
      ocsp-algorithm: '*'
      ocsp-status: valid
      ocsp-delegate: '*'
      ocsp-connectivity: pass
      extra-uri-options: "none"
<<<<<<< HEAD
      ruby: ["ruby-3.3", "ruby-3.2", "ruby-2.7"]
=======
      ruby: "ruby-3.2"
>>>>>>> 6c265428
      topology: standalone
      mongodb-version: "7.0"
      os: ubuntu2204
    display_name: "OCSP connectivity: ${ocsp-algorithm} ${ocsp-status} ${ocsp-delegate} ${extra-uri-options} ${mongodb-version} ${ruby}"
    tasks:
      - name: test-mlaunch
  - matrix_name: ocsp-connectivity
    matrix_spec:
      ocsp-algorithm: '*'
      ocsp-status: unknown
      ocsp-delegate: '*'
      ocsp-connectivity: pass
      extra-uri-options: "none"
<<<<<<< HEAD
      ruby: ["ruby-3.3", "ruby-3.2", "ruby-2.7"]
=======
      ruby: "ruby-3.2"
>>>>>>> 6c265428
      topology: standalone
      mongodb-version: "7.0"
      os: ubuntu2204
    display_name: "OCSP connectivity: ${ocsp-algorithm} ${ocsp-status} ${ocsp-delegate} ${extra-uri-options} ${mongodb-version} ${ruby}"
    tasks:
      - name: test-mlaunch
  - matrix_name: ocsp-connectivity
    matrix_spec:
      ocsp-algorithm: '*'
      ocsp-status: revoked
      ocsp-delegate: '*'
      ocsp-connectivity: fail
      extra-uri-options: "none"
<<<<<<< HEAD
      ruby: ["ruby-3.3", "ruby-3.2", "ruby-2.7"]
=======
      ruby: "ruby-3.2"
>>>>>>> 6c265428
      topology: standalone
      mongodb-version: "7.0"
      os: ubuntu2204
    display_name: "OCSP connectivity: ${ocsp-algorithm} ${ocsp-status} ${ocsp-delegate} ${extra-uri-options} ${mongodb-version} ${ruby}"
    tasks:
      - name: test-mlaunch
  - matrix_name: ocsp-connectivity
    matrix_spec:
      ocsp-algorithm: '*'
      ocsp-status: valid
      ocsp-delegate: '*'
      ocsp-connectivity: pass
      extra-uri-options: "tlsInsecure=true"
<<<<<<< HEAD
      ruby: ["ruby-3.3", "ruby-3.2", "ruby-2.7"]
=======
      ruby: "ruby-3.2"
>>>>>>> 6c265428
      topology: standalone
      mongodb-version: "7.0"
      os: ubuntu2204
    display_name: "OCSP connectivity: ${ocsp-algorithm} ${ocsp-status} ${ocsp-delegate} ${extra-uri-options} ${mongodb-version} ${ruby}"
    tasks:
      - name: test-mlaunch
  - matrix_name: ocsp-connectivity
    matrix_spec:
      ocsp-algorithm: '*'
      ocsp-status: unknown
      ocsp-delegate: '*'
      ocsp-connectivity: pass
      extra-uri-options: "tlsInsecure=true"
<<<<<<< HEAD
      ruby: ["ruby-3.3", "ruby-3.2", "ruby-2.7"]
=======
      ruby: "ruby-3.2"
>>>>>>> 6c265428
      topology: standalone
      mongodb-version: "7.0"
      os: ubuntu2204
    display_name: "OCSP connectivity: ${ocsp-algorithm} ${ocsp-status} ${ocsp-delegate} ${extra-uri-options} ${mongodb-version} ${ruby}"
    tasks:
      - name: test-mlaunch
  - matrix_name: ocsp-connectivity
    matrix_spec:
      ocsp-algorithm: '*'
      ocsp-status: revoked
      ocsp-delegate: '*'
      ocsp-connectivity: pass
      extra-uri-options: "tlsInsecure=true"
<<<<<<< HEAD
      ruby: ["ruby-3.3", "ruby-3.2", "ruby-2.7"]
=======
      ruby: "ruby-3.2"
>>>>>>> 6c265428
      topology: standalone
      mongodb-version: "7.0"
      os: ubuntu2204
    display_name: "OCSP connectivity: ${ocsp-algorithm} ${ocsp-status} ${ocsp-delegate} ${extra-uri-options} ${mongodb-version} ${ruby}"
    tasks:
      - name: test-mlaunch
  - matrix_name: ocsp-connectivity
    matrix_spec:
      ocsp-algorithm: '*'
      ocsp-status: valid
      ocsp-delegate: '*'
      ocsp-connectivity: pass
      extra-uri-options: "tlsAllowInvalidCertificates=true"
<<<<<<< HEAD
      ruby: ["ruby-3.3", "ruby-3.2", "ruby-2.7"]
=======
      ruby: "ruby-3.2"
>>>>>>> 6c265428
      topology: standalone
      mongodb-version: "7.0"
      os: ubuntu2204
    display_name: "OCSP connectivity: ${ocsp-algorithm} ${ocsp-status} ${ocsp-delegate} ${extra-uri-options} ${mongodb-version} ${ruby}"
    tasks:
      - name: test-mlaunch
  - matrix_name: ocsp-connectivity
    matrix_spec:
      ocsp-algorithm: '*'
      ocsp-status: unknown
      ocsp-delegate: '*'
      ocsp-connectivity: pass
      extra-uri-options: "tlsAllowInvalidCertificates=true"
<<<<<<< HEAD
      ruby: ["ruby-3.3", "ruby-3.2", "ruby-2.7"]
=======
      ruby: "ruby-3.2"
>>>>>>> 6c265428
      topology: standalone
      mongodb-version: "7.0"
      os: ubuntu2204
    display_name: "OCSP connectivity: ${ocsp-algorithm} ${ocsp-status} ${ocsp-delegate} ${extra-uri-options} ${mongodb-version} ${ruby}"
    tasks:
      - name: test-mlaunch
  - matrix_name: ocsp-connectivity
    matrix_spec:
      ocsp-algorithm: '*'
      ocsp-status: revoked
      ocsp-delegate: '*'
      ocsp-connectivity: pass
      extra-uri-options: "tlsAllowInvalidCertificates=true"
<<<<<<< HEAD
      ruby: ["ruby-3.3", "ruby-3.2", "ruby-2.7"]
=======
      ruby: "ruby-3.2"
>>>>>>> 6c265428
      topology: standalone
      mongodb-version: "7.0"
      os: ubuntu2204
    display_name: "OCSP connectivity: ${ocsp-algorithm} ${ocsp-status} ${ocsp-delegate} ${extra-uri-options} ${mongodb-version} ${ruby}"
    tasks:
      - name: test-mlaunch

  - matrix_name: ocsp-connectivity-jruby
    matrix_spec:
      # ECDSA does not work on JRuby.
      # https://github.com/jruby/jruby-openssl/issues/213
      ocsp-algorithm: rsa
      # We do not perform OCSP verification on JRuby, therefore the revoked
      # configuration fails (connection succeeds due to lack of verification
      # when it is expected to fail).
      # https://github.com/jruby/jruby-openssl/issues/210
      ocsp-status: [valid, unknown]
      ocsp-delegate: '*'
      ocsp-connectivity: pass
      ruby: jruby-9.4
      topology: standalone
      mongodb-version: "7.0"
      os: ubuntu2204
    display_name: "OCSP connectivity: ${ocsp-algorithm} ${ocsp-status} ${ocsp-delegate} ${mongodb-version} ${ruby}"
    tasks:
      - name: test-mlaunch

<<<<<<< HEAD
  - matrix_name: testgcpkms-variant
    matrix_spec:
      ruby: "ruby-3.3"
      fle: helper
      topology: standalone
      os: rhel8
      mongodb-version: "7.0"
    display_name: "GCP KMS"
    tasks:
      - name: testgcpkms_task_group
        batchtime: 20160 # Use a batchtime of 14 days as suggested by the CSFLE test README
=======
  # https://jira.mongodb.org/browse/RUBY-3540
  #- matrix_name: testgcpkms-variant
  #  matrix_spec:
  #    ruby: "ruby-3.2"
  #    fle: helper
  #    topology: standalone
  #    os: ubuntu2204
  #    mongodb-version: "7.0"
  #  display_name: "GCP KMS"
  #  tasks:
  #    - name: testgcpkms_task_group
  #      batchtime: 20160 # Use a batchtime of 14 days as suggested by the CSFLE test README
>>>>>>> 6c265428

  - matrix_name: testazurekms-variant
    matrix_spec:
      ruby: ruby-3.0
      fle: helper
      topology: standalone
      os: debian11 # could eventually look at updating this to rhel80
      mongodb-version: 6.0
    display_name: "AZURE KMS"
    tasks:
      - name: testazurekms_task_group
        batchtime: 20160 # Use a batchtime of 14 days as suggested by the CSFLE test README

  - matrix_name: atlas-full
    matrix_spec:
<<<<<<< HEAD
      ruby: "ruby-3.3"
      os: rhel8
=======
      ruby: "ruby-3.2"
      os: ubuntu2204
>>>>>>> 6c265428
    display_name: "Atlas (Full)"
    tasks:
      - name: testatlas_full_task_group

  - matrix_name: "atlas"
    matrix_spec:
<<<<<<< HEAD
      ruby: ["ruby-3.3", "ruby-3.2", "ruby-3.1", "ruby-3.0", "ruby-2.7", "jruby-9.4", "jruby-9.3"]
      os: rhel8
=======
      ruby: ["ruby-3.2", "ruby-3.1"]
      os: ubuntu2204
>>>>>>> 6c265428
    display_name: "Atlas tests ${ruby}"
    tasks:
       - name: testatlas_task_group

  - matrix_name: "serverless"
    matrix_spec:
      ruby: "ruby-3.3"
      fle: path
      os: ubuntu2204
    display_name: "Atlas serverless ${ruby}"
    tasks:
       - name: serverless_task_group

  - matrix_name: "aws-lambda"
    matrix_spec:
      ruby: "ruby-3.3"
      os: ubuntu2204
    display_name: "AWS Lambda"
    tasks:
       - name: test_aws_lambda_task_group<|MERGE_RESOLUTION|>--- conflicted
+++ resolved
@@ -1317,13 +1317,8 @@
   - matrix_name: "auth/ssl"
     matrix_spec:
       auth-and-ssl: ["auth-and-ssl", "noauth-and-nossl"]
-<<<<<<< HEAD
-      ruby: "ruby-3.3"
-      mongodb-version: ["latest", "7.0", "6.0"]
-=======
-      ruby: "ruby-3.2"
+      ruby: "ruby-3.3"
       mongodb-version: ["latest", "8.0", "7.0"]
->>>>>>> 6c265428
       topology: ["standalone", "replica-set", "sharded-cluster"]
       os: ubuntu2204
     display_name: ${auth-and-ssl} ${ruby} db-${mongodb-version} ${topology}
@@ -1332,13 +1327,8 @@
 
   - matrix_name: "mongo-recent"
     matrix_spec:
-<<<<<<< HEAD
       ruby: ["ruby-3.3", "ruby-3.2", "ruby-3.1", "jruby-9.4"]
-      mongodb-version: ["latest", "7.0", "6.0"]
-=======
-      ruby: ["ruby-3.2", "ruby-3.1", "jruby-9.4"]
       mongodb-version: ["latest", "8.0", "7.0"]
->>>>>>> 6c265428
       topology: ["standalone", "replica-set", "sharded-cluster"]
       os: ubuntu2204
     display_name: "${mongodb-version} ${os} ${topology} ${auth-and-ssl} ${ruby}"
@@ -1347,13 +1337,8 @@
 
   - matrix_name: "mongo-8-arm"
     matrix_spec:
-<<<<<<< HEAD
-      ruby: "ruby-3.3"
-      mongodb-version: ["latest", "7.0", "6.0"]
-=======
-      ruby: "ruby-3.2"
+      ruby: "ruby-3.3"
       mongodb-version: [ '8.0' ]
->>>>>>> 6c265428
       topology: ["standalone", "replica-set", "sharded-cluster"]
       os: ubuntu2404-arm
     display_name: "${mongodb-version} ${os} ${topology} ${auth-and-ssl} ${ruby}"
@@ -1362,13 +1347,8 @@
 
   - matrix_name: "mongo-5.x"
     matrix_spec:
-<<<<<<< HEAD
-      ruby: ["ruby-3.3", "ruby-3.2", "ruby-2.7", "jruby-9.4"]
-      mongodb-version: ['5.3', '5.0']
-=======
-      ruby: ["ruby-3.2", "ruby-3.1", "jruby-9.4"]
+      ruby: ["ruby-3.3", "ruby-3.2", "ruby-3.1", "jruby-9.4"]
       mongodb-version: ['5.3']
->>>>>>> 6c265428
       topology: ["standalone", "replica-set", "sharded-cluster"]
       os: ubuntu1804
     display_name: "${mongodb-version} ${topology} ${auth-and-ssl} ${ruby}"
@@ -1408,13 +1388,8 @@
 
   - matrix_name: "mongo-api-version"
     matrix_spec:
-<<<<<<< HEAD
-      ruby: "ruby-3.3"
-      mongodb-version: '5.0'
-=======
-      ruby: "ruby-3.2"
+      ruby: "ruby-3.3"
       mongodb-version: '7.0'
->>>>>>> 6c265428
       topology: standalone
       api-version-required: yes
       os: ubuntu2204
@@ -1435,7 +1410,7 @@
 
   - matrix_name: CSOT
     matrix_spec:
-      ruby: "ruby-3.2"
+      ruby: "ruby-3.3"
       mongodb-version: "7.0"
       topology: replica-set-single-node
       os: ubuntu2204
@@ -1501,11 +1476,7 @@
   - matrix_name: "solo"
     matrix_spec:
       solo: on
-<<<<<<< HEAD
-      ruby: ["ruby-3.3", "ruby-3.2", "ruby-3.1", "ruby-3.0", "ruby-2.7", "jruby-9.4", "jruby-9.3"]
-=======
       ruby: ["ruby-3.2", "ruby-3.1"]
->>>>>>> 6c265428
       mongodb-version: "7.0"
       topology: ["standalone", "replica-set", "sharded-cluster"]
       os: ubuntu2204
@@ -1527,13 +1498,8 @@
   - matrix_name: "stress"
     matrix_spec:
       stress: on
-<<<<<<< HEAD
-      ruby: "ruby-3.3"
-      mongodb-version: ["6.0", "5.3"]
-=======
-      ruby: "ruby-3.2"
+      ruby: "ruby-3.3"
       mongodb-version: ["8.0", "7.0"]
->>>>>>> 6c265428
       topology: replica-set
       os: ubuntu2204
     display_name: "${mongodb-version} ${topology} stress ${ruby}"
@@ -1543,11 +1509,7 @@
   - matrix_name: "x509-tests"
     matrix_spec:
       auth-and-ssl: "x509"
-<<<<<<< HEAD
-      ruby: "ruby-3.3"
-=======
       ruby: 'ruby-3.1'
->>>>>>> 6c265428
       # needs the latest_5x_mdb because run-tests.sh uses `mongo` to configure
       # the server for certain auth mechanisms. Once run-tests.sh is made smart
       # enough to install mongosh, and then use either mongo or mongosh
@@ -1571,14 +1533,10 @@
     tasks:
       - name: "test-mlaunch"
 
-  - matrix_name: zlib-"ruby-3.2"
+  - matrix_name: zlib-"ruby-3.3"
     matrix_spec:
       auth-and-ssl: [ "auth-and-ssl", "noauth-and-nossl" ]
-<<<<<<< HEAD
-      ruby: ["ruby-3.3", "ruby-3.2", "ruby-2.7", "jruby-9.4"]
-=======
-      ruby: "ruby-3.2"
->>>>>>> 6c265428
+      ruby: "ruby-3.3"
       mongodb-version: "7.0"
       topology: "replica-set"
       compressor: 'zlib'
@@ -1587,14 +1545,10 @@
     tasks:
       - name: "test-mlaunch"
 
-  - matrix_name: snappy-"ruby-3.2"
+  - matrix_name: snappy-"ruby-3.3"
     matrix_spec:
       auth-and-ssl: [ "auth-and-ssl", "noauth-and-nossl" ]
-<<<<<<< HEAD
-      ruby: ["ruby-3.3", "ruby-3.2", "ruby-2.7", "jruby-9.4"]
-=======
-      ruby: "ruby-3.2"
->>>>>>> 6c265428
+      ruby: "ruby-3.3"
       mongodb-version: "7.0"
       topology: "replica-set"
       compressor: 'snappy'
@@ -1607,14 +1561,10 @@
   # apparently a zstd-jni gem for JRuby that we could investigate here; if
   # this test is ever supported to support jruby, the `sample_mri_rubies`
   # reference should be replaced with `sample_rubies`.
-  - matrix_name: zstd-auth-"ruby-3.2"
+  - matrix_name: zstd-auth-"ruby-3.3"
     matrix_spec:
       auth-and-ssl: [ "auth-and-ssl", "noauth-and-nossl" ]
-<<<<<<< HEAD
-      ruby: ["ruby-3.3", "ruby-3.2", "ruby-2.7"]
-=======
-      ruby: "ruby-3.2"
->>>>>>> 6c265428
+      ruby: "ruby-3.3"
       mongodb-version: "7.0"
       topology: "replica-set"
       compressor: 'zstd'
@@ -1623,13 +1573,9 @@
     tasks:
       - name: "test-mlaunch"
 
-  - matrix_name: activesupport-"ruby-3.2"
-    matrix_spec:
-<<<<<<< HEAD
-      ruby: ["ruby-3.3", "ruby-3.2", "ruby-2.7", "jruby-9.4"]
-=======
-      ruby: "ruby-3.2"
->>>>>>> 6c265428
+  - matrix_name: activesupport-"ruby-3.3"
+    matrix_spec:
+      ruby: "ruby-3.3"
       mongodb-version: "7.0"
       topology: replica-set
       as: as
@@ -1638,13 +1584,9 @@
     tasks:
       - name: "test-mlaunch"
 
-  - matrix_name: bson-"ruby-3.2"
-    matrix_spec:
-<<<<<<< HEAD
-      ruby: ["ruby-3.3", "ruby-3.2", "ruby-2.7", "jruby-9.4"]
-=======
-      ruby: "ruby-3.2"
->>>>>>> 6c265428
+  - matrix_name: bson-"ruby-3.3"
+    matrix_spec:
+      ruby: "ruby-3.3"
       mongodb-version: "7.0"
       topology: replica-set
       bson: "*"
@@ -1750,25 +1692,8 @@
       auth-and-ssl: "noauth-and-nossl"
       ruby: "ruby-3.3"
       topology: [replica-set, sharded-cluster]
-<<<<<<< HEAD
-      mongodb-version: [ 'latest', '7.0' ]
-      os: rhel8
-      fle: helper
-    display_name: "FLE: ${mongodb-version} ${topology} ${ruby}"
-    tasks:
-      - name: "test-fle"
-
-  - matrix_name: "fle"
-    matrix_spec:
-      auth-and-ssl: "noauth-and-nossl"
-      ruby: ["ruby-3.3", "ruby-3.2", "ruby-2.7"]
-      topology: [replica-set, sharded-cluster]
-      mongodb-version: [ '6.0', '4.4', '4.2', '4.0' ]
-      os: rhel8
-=======
       mongodb-version: [ 'latest' ]
       os: ubuntu2204
->>>>>>> 6c265428
       fle: helper
     display_name: "FLE: ${mongodb-version} ${topology} ${ruby}"
     tasks:
@@ -1796,11 +1721,7 @@
     matrix_spec:
       ocsp-verifier: true
       # No JRuby due to https://github.com/jruby/jruby-openssl/issues/210
-<<<<<<< HEAD
-      ruby: ["ruby-3.3", "ruby-3.2", "ruby-3.1", "ruby-3.0", "ruby-2.7"]
-=======
       ruby: ["ruby-3.2", "ruby-3.1"]
->>>>>>> 6c265428
       topology: standalone
       mongodb-version: "7.0"
       os: ubuntu2204
@@ -1813,11 +1734,7 @@
       ocsp-algorithm: ecdsa
       ocsp-must-staple: on
       ocsp-delegate: on
-<<<<<<< HEAD
-      ruby: ["ruby-3.3", "ruby-3.2", "ruby-2.7"]
-=======
-      ruby: "ruby-3.2"
->>>>>>> 6c265428
+      ruby: "ruby-3.3"
       topology: standalone
       mongodb-version: "7.0"
       os: ubuntu2204
@@ -1830,11 +1747,7 @@
     matrix_spec:
       ocsp-algorithm: rsa
       ocsp-status: unknown
-<<<<<<< HEAD
-      ruby: ["ruby-3.3", "ruby-3.2", "ruby-2.7"]
-=======
-      ruby: "ruby-3.2"
->>>>>>> 6c265428
+      ruby: "ruby-3.3"
       topology: standalone
       mongodb-version: "7.0"
       os: ubuntu2204
@@ -1850,11 +1763,7 @@
       ocsp-delegate: '*'
       ocsp-connectivity: pass
       extra-uri-options: "none"
-<<<<<<< HEAD
-      ruby: ["ruby-3.3", "ruby-3.2", "ruby-2.7"]
-=======
-      ruby: "ruby-3.2"
->>>>>>> 6c265428
+      ruby: "ruby-3.3"
       topology: standalone
       mongodb-version: "7.0"
       os: ubuntu2204
@@ -1868,11 +1777,7 @@
       ocsp-delegate: '*'
       ocsp-connectivity: pass
       extra-uri-options: "none"
-<<<<<<< HEAD
-      ruby: ["ruby-3.3", "ruby-3.2", "ruby-2.7"]
-=======
-      ruby: "ruby-3.2"
->>>>>>> 6c265428
+      ruby: "ruby-3.3"
       topology: standalone
       mongodb-version: "7.0"
       os: ubuntu2204
@@ -1886,11 +1791,7 @@
       ocsp-delegate: '*'
       ocsp-connectivity: fail
       extra-uri-options: "none"
-<<<<<<< HEAD
-      ruby: ["ruby-3.3", "ruby-3.2", "ruby-2.7"]
-=======
-      ruby: "ruby-3.2"
->>>>>>> 6c265428
+      ruby: "ruby-3.3"
       topology: standalone
       mongodb-version: "7.0"
       os: ubuntu2204
@@ -1904,11 +1805,7 @@
       ocsp-delegate: '*'
       ocsp-connectivity: pass
       extra-uri-options: "tlsInsecure=true"
-<<<<<<< HEAD
-      ruby: ["ruby-3.3", "ruby-3.2", "ruby-2.7"]
-=======
-      ruby: "ruby-3.2"
->>>>>>> 6c265428
+      ruby: "ruby-3.3"
       topology: standalone
       mongodb-version: "7.0"
       os: ubuntu2204
@@ -1922,11 +1819,7 @@
       ocsp-delegate: '*'
       ocsp-connectivity: pass
       extra-uri-options: "tlsInsecure=true"
-<<<<<<< HEAD
-      ruby: ["ruby-3.3", "ruby-3.2", "ruby-2.7"]
-=======
-      ruby: "ruby-3.2"
->>>>>>> 6c265428
+      ruby: "ruby-3.3"
       topology: standalone
       mongodb-version: "7.0"
       os: ubuntu2204
@@ -1940,11 +1833,7 @@
       ocsp-delegate: '*'
       ocsp-connectivity: pass
       extra-uri-options: "tlsInsecure=true"
-<<<<<<< HEAD
-      ruby: ["ruby-3.3", "ruby-3.2", "ruby-2.7"]
-=======
-      ruby: "ruby-3.2"
->>>>>>> 6c265428
+      ruby: "ruby-3.3"
       topology: standalone
       mongodb-version: "7.0"
       os: ubuntu2204
@@ -1958,11 +1847,7 @@
       ocsp-delegate: '*'
       ocsp-connectivity: pass
       extra-uri-options: "tlsAllowInvalidCertificates=true"
-<<<<<<< HEAD
-      ruby: ["ruby-3.3", "ruby-3.2", "ruby-2.7"]
-=======
-      ruby: "ruby-3.2"
->>>>>>> 6c265428
+      ruby: "ruby-3.3"
       topology: standalone
       mongodb-version: "7.0"
       os: ubuntu2204
@@ -1976,11 +1861,7 @@
       ocsp-delegate: '*'
       ocsp-connectivity: pass
       extra-uri-options: "tlsAllowInvalidCertificates=true"
-<<<<<<< HEAD
-      ruby: ["ruby-3.3", "ruby-3.2", "ruby-2.7"]
-=======
-      ruby: "ruby-3.2"
->>>>>>> 6c265428
+      ruby: "ruby-3.3"
       topology: standalone
       mongodb-version: "7.0"
       os: ubuntu2204
@@ -1994,11 +1875,7 @@
       ocsp-delegate: '*'
       ocsp-connectivity: pass
       extra-uri-options: "tlsAllowInvalidCertificates=true"
-<<<<<<< HEAD
-      ruby: ["ruby-3.3", "ruby-3.2", "ruby-2.7"]
-=======
-      ruby: "ruby-3.2"
->>>>>>> 6c265428
+      ruby: "ruby-3.3"
       topology: standalone
       mongodb-version: "7.0"
       os: ubuntu2204
@@ -2026,23 +1903,10 @@
     tasks:
       - name: test-mlaunch
 
-<<<<<<< HEAD
-  - matrix_name: testgcpkms-variant
-    matrix_spec:
-      ruby: "ruby-3.3"
-      fle: helper
-      topology: standalone
-      os: rhel8
-      mongodb-version: "7.0"
-    display_name: "GCP KMS"
-    tasks:
-      - name: testgcpkms_task_group
-        batchtime: 20160 # Use a batchtime of 14 days as suggested by the CSFLE test README
-=======
   # https://jira.mongodb.org/browse/RUBY-3540
   #- matrix_name: testgcpkms-variant
   #  matrix_spec:
-  #    ruby: "ruby-3.2"
+  #    ruby: "ruby-3.3"
   #    fle: helper
   #    topology: standalone
   #    os: ubuntu2204
@@ -2051,7 +1915,6 @@
   #  tasks:
   #    - name: testgcpkms_task_group
   #      batchtime: 20160 # Use a batchtime of 14 days as suggested by the CSFLE test README
->>>>>>> 6c265428
 
   - matrix_name: testazurekms-variant
     matrix_spec:
@@ -2067,26 +1930,16 @@
 
   - matrix_name: atlas-full
     matrix_spec:
-<<<<<<< HEAD
-      ruby: "ruby-3.3"
-      os: rhel8
-=======
-      ruby: "ruby-3.2"
-      os: ubuntu2204
->>>>>>> 6c265428
+      ruby: "ruby-3.3"
+      os: ubuntu2204
     display_name: "Atlas (Full)"
     tasks:
       - name: testatlas_full_task_group
 
   - matrix_name: "atlas"
     matrix_spec:
-<<<<<<< HEAD
-      ruby: ["ruby-3.3", "ruby-3.2", "ruby-3.1", "ruby-3.0", "ruby-2.7", "jruby-9.4", "jruby-9.3"]
-      os: rhel8
-=======
       ruby: ["ruby-3.2", "ruby-3.1"]
       os: ubuntu2204
->>>>>>> 6c265428
     display_name: "Atlas tests ${ruby}"
     tasks:
        - name: testatlas_task_group
