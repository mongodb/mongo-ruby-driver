# GENERATED FILE - DO NOT EDIT.
# Run ./.evergreen/update-evergreen-configs to regenerate this file.

# When a task that used to pass starts to fail, go through all versions that
# may have been skipped to detect when the task started failing.
stepback: true

# Fail builds when pre tasks fail.
pre_error_fails_task: true

# Mark a failure as a system/bootstrap failure (purple box) rather then a task
# failure by default.
# Actual testing tasks are marked with `type: test`
command_type: system

# Protect ourself against rogue test case, or curl gone wild, that runs forever.
exec_timeout_secs: 3600

# What to do when evergreen hits the timeout (`post:` tasks are run automatically)
timeout:
  - command: shell.exec
    params:
      script: |
        true

functions:
  "fetch source":
    # Executes git clone and applies the submitted patch, if any
    - command: git.get_project
      params:
        directory: "src"
    - command: shell.exec
      params:
        working_dir: "src"
        script: |
          set -ex

          git submodule update --init --recursive

  "create expansions":
    # Make an evergreen expansion file with dynamic values
    - command: shell.exec
      params:
        working_dir: "src"
        script: |
          # Get the current unique version of this checkout
          if [ "${is_patch}" = "true" ]; then
            CURRENT_VERSION=$(git describe)-patch-${version_id}
          else
            CURRENT_VERSION=latest
          fi

          export DRIVERS_TOOLS="$(pwd)/.mod/drivers-evergreen-tools"

          # Python has cygwin path problems on Windows. Detect prospective mongo-orchestration home directory
          if [ "Windows_NT" = "$OS" ]; then # Magic variable in cygwin
            export DRIVERS_TOOLS=$(cygpath -m $DRIVERS_TOOLS)
          fi

          export MONGO_ORCHESTRATION_HOME="$DRIVERS_TOOLS/.evergreen/orchestration"
          export MONGODB_BINARIES="$DRIVERS_TOOLS/mongodb/bin"
          export UPLOAD_BUCKET="${project}"
          export PROJECT_DIRECTORY="$(pwd)"

          cat <<EOT > expansion.yml
          CURRENT_VERSION: "$CURRENT_VERSION"
          DRIVERS_TOOLS: "$DRIVERS_TOOLS"
          MONGO_ORCHESTRATION_HOME: "$MONGO_ORCHESTRATION_HOME"
          MONGODB_BINARIES: "$MONGODB_BINARIES"
          UPLOAD_BUCKET: "$UPLOAD_BUCKET"
          PROJECT_DIRECTORY: "$PROJECT_DIRECTORY"
          PREPARE_SHELL: |
            set -o errexit
            #set -o xtrace
            export DRIVERS_TOOLS="$DRIVERS_TOOLS"
            export MONGO_ORCHESTRATION_HOME="$MONGO_ORCHESTRATION_HOME"
            export MONGODB_BINARIES="$MONGODB_BINARIES"
            export UPLOAD_BUCKET="$UPLOAD_BUCKET"
            export PROJECT_DIRECTORY="$PROJECT_DIRECTORY"

            # TMPDIR cannot be too long, see
            # https://github.com/broadinstitute/cromwell/issues/3647.
            # Why is it even set at all?
            #export TMPDIR="$MONGO_ORCHESTRATION_HOME/db"
            export PATH="$MONGODB_BINARIES:$PATH"
            export PROJECT="${project}"

            export AUTH=${AUTH}
            export SSL=${SSL}
            export TOPOLOGY=${TOPOLOGY}
            export COMPRESSOR=${COMPRESSOR}
            export RVM_RUBY="${RVM_RUBY}"
            export MONGODB_VERSION=${MONGODB_VERSION}
            export CRYPT_SHARED_VERSION=${CRYPT_SHARED_VERSION}
            export FCV=${FCV}
            export MONGO_RUBY_DRIVER_LINT=${LINT}
            export RETRY_READS=${RETRY_READS}
            export RETRY_WRITES=${RETRY_WRITES}
            export WITH_ACTIVE_SUPPORT="${WITH_ACTIVE_SUPPORT}"
            export SINGLE_MONGOS="${SINGLE_MONGOS}"
            export BSON="${BSON}"
            export MMAPV1="${MMAPV1}"
            export FLE="${FLE}"
            export FORK="${FORK}"
            export SOLO="${SOLO}"
            export EXTRA_URI_OPTIONS="${EXTRA_URI_OPTIONS}"
            export API_VERSION_REQUIRED="${API_VERSION_REQUIRED}"
            export DOCKER_DISTRO="${DOCKER_DISTRO}"

            export STRESS="${STRESS}"
            export OCSP_ALGORITHM="${OCSP_ALGORITHM}"
            export OCSP_STATUS="${OCSP_STATUS}"
            export OCSP_DELEGATE="${OCSP_DELEGATE}"
            export OCSP_MUST_STAPLE="${OCSP_MUST_STAPLE}"
            export OCSP_CONNECTIVITY="${OCSP_CONNECTIVITY}"
            export OCSP_VERIFIER="${OCSP_VERIFIER}"

            export ATLAS_REPLICA_SET_URI="${atlas_replica_set_uri}"
            export ATLAS_SHARDED_URI="${atlas_sharded_uri}"
            export ATLAS_FREE_TIER_URI="${atlas_free_tier_uri}"
            export ATLAS_TLS11_URI="${atlas_tls11_uri}"
            export ATLAS_TLS12_URI="${atlas_tls12_uri}"
            export ATLAS_SERVERLESS_URI="${atlas_serverless_uri}"
            export ATLAS_SERVERLESS_LB_URI="${atlas_serverless_lb_uri}"
            export RVM_RUBY="${RVM_RUBY}"
            export SERVERLESS_DRIVERS_GROUP="${SERVERLESS_DRIVERS_GROUP}"
            export SERVERLESS_API_PUBLIC_KEY="${SERVERLESS_API_PUBLIC_KEY}"
            export SERVERLESS_API_PRIVATE_KEY="${SERVERLESS_API_PRIVATE_KEY}"
            export SERVERLESS_ATLAS_USER="${SERVERLESS_ATLAS_USER}"
            export SERVERLESS_ATLAS_PASSWORD="${SERVERLESS_ATLAS_PASSWORD}"

            # Needed for generating temporary aws credentials.
            if [ -n "${FLE}" ];
            then
              export AWS_ACCESS_KEY_ID="${fle_aws_key}"
              export AWS_SECRET_ACCESS_KEY="${fle_aws_secret}"
              export AWS_DEFAULT_REGION="${fle_aws_region}"
            fi
          EOT

          # See what we've done
          cat expansion.yml

    # Load the expansion file to make an evergreen variable with the current
    # unique version
    - command: expansions.update
      params:
        file: src/expansion.yml

  "delete serverless instance":
    - command: shell.exec
      params:
        working_dir: "src"
        shell: bash
        script: |
          ${PREPARE_SHELL}
          if [[ -n "${SERVERLESS_INSTANCE_NAME}" ]]; then
            SERVERLESS_INSTANCE_NAME=${SERVERLESS_INSTANCE_NAME} .evergreen/serverless/delete-instance.sh
          fi

  "export AWS auth credentials":
    - command: shell.exec
      type: test
      params:
        silent: true
        working_dir: "src"
        script: |
          cat <<EOT > .env.private
          IAM_AUTH_ASSUME_AWS_ACCOUNT="${iam_auth_assume_aws_account}"
          IAM_AUTH_ASSUME_AWS_SECRET_ACCESS_KEY="${iam_auth_assume_aws_secret_access_key}"
          IAM_AUTH_ASSUME_ROLE_NAME="${iam_auth_assume_role_name}"
          IAM_AUTH_EC2_INSTANCE_ACCOUNT="${iam_auth_ec2_instance_account}"
          IAM_AUTH_EC2_INSTANCE_PROFILE="${iam_auth_ec2_instance_profile}"
          IAM_AUTH_EC2_INSTANCE_SECRET_ACCESS_KEY="${iam_auth_ec2_instance_secret_access_key}"
          IAM_AUTH_ECS_ACCOUNT="${iam_auth_ecs_account}"
          IAM_AUTH_ECS_ACCOUNT_ARN="${iam_auth_ecs_account_arn}"
          IAM_AUTH_ECS_CLUSTER="${iam_auth_ecs_cluster}"
          IAM_AUTH_ECS_SECRET_ACCESS_KEY="${iam_auth_ecs_secret_access_key}"
          IAM_AUTH_ECS_SECURITY_GROUP="${iam_auth_ecs_security_group}"
          IAM_AUTH_ECS_SUBNET_A="${iam_auth_ecs_subnet_a}"
          IAM_AUTH_ECS_SUBNET_B="${iam_auth_ecs_subnet_b}"
          IAM_AUTH_ECS_TASK_DEFINITION="${iam_auth_ecs_task_definition}"

          IAM_WEB_IDENTITY_ISSUER="${iam_web_identity_issuer}"
          IAM_WEB_IDENTITY_JWKS_URI="${iam_web_identity_jwks_uri}"
          IAM_WEB_IDENTITY_RSA_KEY="${iam_web_identity_rsa_key}"
          IAM_WEB_IDENTITY_TOKEN_FILE="${iam_web_identity_token_file}"
          IAM_AUTH_ASSUME_WEB_ROLE_NAME="${iam_auth_assume_web_role_name}"

          EOT

  "export FLE credentials":
    - command: shell.exec
      type: test
      params:
        silent: true
        working_dir: "src"
        script: |
          cat <<EOT > .env.private
          MONGO_RUBY_DRIVER_AWS_KEY="${fle_aws_key}"
          MONGO_RUBY_DRIVER_AWS_SECRET="${fle_aws_secret}"
          MONGO_RUBY_DRIVER_AWS_REGION="${fle_aws_region}"
          MONGO_RUBY_DRIVER_AWS_ARN="${fle_aws_arn}"

          MONGO_RUBY_DRIVER_AZURE_TENANT_ID="${fle_azure_tenant_id}"
          MONGO_RUBY_DRIVER_AZURE_CLIENT_ID="${fle_azure_client_id}"
          MONGO_RUBY_DRIVER_AZURE_CLIENT_SECRET="${fle_azure_client_secret}"
          MONGO_RUBY_DRIVER_AZURE_IDENTITY_PLATFORM_ENDPOINT="${fle_azure_identity_platform_endpoint}"
          MONGO_RUBY_DRIVER_AZURE_KEY_VAULT_ENDPOINT="${fle_azure_key_vault_endpoint}"
          MONGO_RUBY_DRIVER_AZURE_KEY_NAME="${fle_azure_key_name}"

          MONGO_RUBY_DRIVER_GCP_EMAIL="${fle_gcp_email}"
          MONGO_RUBY_DRIVER_GCP_PRIVATE_KEY="${fle_gcp_private_key}"
          MONGO_RUBY_DRIVER_GCP_PROJECT_ID="${fle_gcp_project_id}"
          MONGO_RUBY_DRIVER_GCP_LOCATION="${fle_gcp_location}"
          MONGO_RUBY_DRIVER_GCP_KEY_RING="${fle_gcp_key_ring}"
          MONGO_RUBY_DRIVER_GCP_KEY_NAME="${fle_gcp_key_name}"
          MONGO_RUBY_DRIVER_MONGOCRYPTD_PORT="${fle_mongocryptd_port}"
          EOT

  "export Kerberos credentials":
    - command: shell.exec
      type: test
      params:
        silent: true
        working_dir: "src"
        script: |
          cat <<EOT > .env.private
          SASL_HOST=${sasl_host}
          SASL_PORT=${sasl_port}
          SASL_USER=${sasl_user}
          SASL_PASS=${sasl_pass}
          SASL_DB=${sasl_db}
          PRINCIPAL=${principal}
          KERBEROS_DB=${kerberos_db}
          KEYTAB_BASE64=${keytab_base64}
          EOT

  "exec script" :
    - command: shell.exec
      type: test
      params:
        working_dir: "src"
        script: |
          ${PREPARE_SHELL}
          sh ${PROJECT_DIRECTORY}/${file}

  "upload mo artifacts":
    - command: shell.exec
      params:
        script: |
          ${PREPARE_SHELL}
          find $MONGO_ORCHESTRATION_HOME -name \*.log\* | xargs tar czf mongodb-logs.tar.gz
    - command: s3.put
      params:
        aws_key: ${aws_key}
        aws_secret: ${aws_secret}
        local_file: mongodb-logs.tar.gz
        remote_file: ${UPLOAD_BUCKET}/${build_variant}/${revision}/${version_id}/${build_id}/logs/${task_id}-${execution}-mongodb-logs.tar.gz
        bucket: mciuploads
        permissions: public-read
        content_type: ${content_type|application/x-gzip}
        display_name: "mongodb-logs.tar.gz"

  "upload working dir":
    - command: archive.targz_pack
      params:
        target: "working-dir.tar.gz"
        source_dir: ${PROJECT_DIRECTORY}/
        include:
          - "./**"
    - command: s3.put
      params:
        aws_key: ${aws_key}
        aws_secret: ${aws_secret}
        local_file: working-dir.tar.gz
        remote_file: ${UPLOAD_BUCKET}/${build_variant}/${revision}/${version_id}/${build_id}/artifacts/${task_id}-${execution}-working-dir.tar.gz
        bucket: mciuploads
        permissions: public-read
        content_type: ${content_type|application/x-gzip}
        display_name: "working-dir.tar.gz"
    - command: archive.targz_pack
      params:
        target: "drivers-dir.tar.gz"
        source_dir: ${DRIVERS_TOOLS}
        include:
          - "./**"
    - command: s3.put
      params:
        aws_key: ${aws_key}
        aws_secret: ${aws_secret}
        local_file: drivers-dir.tar.gz
        remote_file: ${UPLOAD_BUCKET}/${build_variant}/${revision}/${version_id}/${build_id}/artifacts/${task_id}-${execution}-drivers-dir.tar.gz
        bucket: mciuploads
        permissions: public-read
        content_type: ${content_type|application/x-gzip}
        display_name: "drivers-dir.tar.gz"

  "upload test results to s3":
    - command: s3.put
      params:
        aws_key: ${aws_key}
        aws_secret: ${aws_secret}
        # src is the relative path to repo checkout,
        # This is specified in this yaml file earlier.
        local_file: ./src/tmp/rspec.json
        display_name: rspec.json
        remote_file: ${UPLOAD_BUCKET}/${version_id}/${build_id}/artifacts/${build_variant}/rspec.json
        content_type: application/json
        permissions: public-read
        bucket: mciuploads
    # AWS does not appear to support on-the-fly gzip encoding; compress
    # the results manually and upload a compressed file.
    # Typical size reduction: 50 MB -> 800 KB
    - command: shell.exec
      params:
        script: |
          gzip <src/tmp/rspec.json >src/tmp/rspec.json.gz
    - command: s3.put
      params:
        aws_key: ${aws_key}
        aws_secret: ${aws_secret}
        # src is the relative path to repo checkout,
        # This is specified in this yaml file earlier.
        local_file: ./src/tmp/rspec.json.gz
        display_name: rspec.json.gz
        remote_file: ${UPLOAD_BUCKET}/${version_id}/${build_id}/artifacts/${build_variant}/rspec.json.gz
        content_type: application/gzip
        permissions: public-read
        bucket: mciuploads
    - command: shell.exec
      params:
        script: |
          xz -9 <src/tmp/rspec.json >src/tmp/rspec.json.xz
    - command: s3.put
      params:
        aws_key: ${aws_key}
        aws_secret: ${aws_secret}
        # src is the relative path to repo checkout,
        # This is specified in this yaml file earlier.
        local_file: ./src/tmp/rspec.json.xz
        display_name: rspec.json.xz
        remote_file: ${UPLOAD_BUCKET}/${version_id}/${build_id}/artifacts/${build_variant}/rspec.json.xz
        content_type: application/x-xz
        permissions: public-read
        bucket: mciuploads

  "upload test results":
    - command: attach.xunit_results
      params:
        file: ./src/tmp/rspec.xml

  "delete private environment":
    - command: shell.exec
      type: test
      params:
        silent: true
        working_dir: "src"
        script: |
          rm -f .env.private

  "build and test docker image":
    - command: shell.exec
      type: test
      params:
        shell: bash
        working_dir: "src"
        script: |
          ${PREPARE_SHELL}
          set -x
          .evergreen/test-on-docker -d ${os} MONGODB_VERSION=${mongodb-version} TOPOLOGY=${topology} RVM_RUBY=${ruby} -s .evergreen/run-tests.sh TEST_CMD=true ${PRELOAD_ARG}

  "run tests":
    - command: shell.exec
      type: test
      params:
        shell: bash
        working_dir: "src"
        script: |
          ${PREPARE_SHELL}
          .evergreen/run-tests.sh

  "run tests via docker":
    - command: shell.exec
      type: test
      params:
        shell: bash
        working_dir: "src"
        script: |
          ${PREPARE_SHELL}
          .evergreen/run-tests-docker.sh

  "run AWS auth tests":
    - command: shell.exec
      type: test
      params:
        shell: bash
        working_dir: "src"
        script: |
          ${PREPARE_SHELL}
          .evergreen/run-tests-aws-auth.sh

  "run Kerberos unit tests":
    - command: shell.exec
      type: test
      params:
        shell: bash
        working_dir: "src"
        script: |
          ${PREPARE_SHELL}
          .evergreen/run-tests-kerberos-unit.sh

  "run Kerberos integration tests":
    - command: shell.exec
      type: test
      params:
        shell: bash
        working_dir: "src"
        script: |
          ${PREPARE_SHELL}
          .evergreen/run-tests-kerberos-integration.sh

  "run Atlas tests":
    - command: shell.exec
      type: test
      params:
        shell: bash
        working_dir: "src"
        script: |
          ${PREPARE_SHELL}
          AUTH=${AUTH} SSL=${SSL} TOPOLOGY=${TOPOLOGY} RVM_RUBY="${RVM_RUBY}" ATLAS_REPLICA_SET_URI=${atlas_replica_set_uri} ATLAS_SHARDED_URI=${atlas_sharded_uri} ATLAS_FREE_TIER_URI=${atlas_free_tier_uri} ATLAS_TLS11_URI=${atlas_tls11_uri} ATLAS_TLS12_URI=${atlas_tls12_uri} ATLAS_SERVERLESS_URI=${atlas_serverless_uri} ATLAS_SERVERLESS_LB_URI=${atlas_serverless_lb_uri} .evergreen/run-tests-atlas.sh

  "run serverless tests":
    - command: shell.exec
      params:
        shell: bash
        working_dir: "src"
        script: |
          ${PREPARE_SHELL}
          # This hack with PROJECT env is necessary while serverless
          # rejects creating instances with too long names.
          PROJECT="mongo-ruby-driver" LOADBALANCED="ON" .evergreen/serverless/create-instance.sh
          cat serverless-expansion.yml

    - command: expansions.update
      params:
        file: src/serverless-expansion.yml

    - command: shell.exec
      type: test
      params:
        shell: bash
        working_dir: "src"
        script: |
          ${PREPARE_SHELL}
          SERVERLESS=1 SSL=ssl RVM_RUBY="${RVM_RUBY}" SINGLE_MONGOS="${SINGLE_MONGOS}" SERVERLESS_URI="${SERVERLESS_URI}" FLE="${FLE}" SERVERLESS_MONGODB_VERSION="${SERVERLESS_MONGODB_VERSION}" .evergreen/run-tests-serverless.sh

pre:
  - func: "fetch source"
  - func: "create expansions"

post:
  - func: "delete private environment"
  # Removed, causing timeouts
  # - func: "upload working dir"
  - func: "upload mo artifacts"
  #- func: "upload test results"
  - func: "upload test results to s3"
  - func: "delete serverless instance"

task_groups:
  - name: testgcpkms_task_group
    setup_group_can_fail_task: true
    setup_group_timeout_secs: 1800 # 30 minutes
    setup_group:
      - func: fetch source
      - func: "create expansions"
      - command: shell.exec
        params:
          shell: "bash"
          working_dir: "src"
          script: |
            ${PREPARE_SHELL}
            echo '${testgcpkms_key_file}' > /tmp/testgcpkms_key_file.json
            export GCPKMS_KEYFILE=/tmp/testgcpkms_key_file.json
            export GCPKMS_DRIVERS_TOOLS=$DRIVERS_TOOLS
            export GCPKMS_SERVICEACCOUNT="${testgcpkms_service_account}"
            export GCPKMS_MACHINETYPE="e2-standard-4"
            .evergreen/csfle/gcpkms/create-and-setup-instance.sh
      # Load the GCPKMS_GCLOUD, GCPKMS_INSTANCE, GCPKMS_REGION, and GCPKMS_ZONE expansions.
      - command: expansions.update
        params:
          file: src/testgcpkms-expansions.yml
    teardown_group:
      - command: shell.exec
        params:
          shell: "bash"
          working_dir: "src"
          script: |
            ${PREPARE_SHELL}
            export GCPKMS_GCLOUD=${GCPKMS_GCLOUD}
            export GCPKMS_PROJECT=${GCPKMS_PROJECT}
            export GCPKMS_ZONE=${GCPKMS_ZONE}
            export GCPKMS_INSTANCENAME=${GCPKMS_INSTANCENAME}
            .evergreen/csfle/gcpkms/delete-instance.sh
    tasks:
      - testgcpkms-task

  - name: testazurekms_task_group
    setup_group_can_fail_task: true
    setup_group_timeout_secs: 1800 # 30 minutes
    setup_group:
      - func: fetch source
      - func: "create expansions"
      - command: shell.exec
        params:
          shell: "bash"
          working_dir: "src"
          script: |
            ${PREPARE_SHELL}
            export AZUREKMS_VMNAME_PREFIX=RUBY
            export AZUREKMS_CLIENTID="${testazurekms_clientid}"
            export AZUREKMS_TENANTID="${testazurekms_tenantid}"
            export AZUREKMS_SECRET="${testazurekms_secret}"
            export AZUREKMS_DRIVERS_TOOLS=$DRIVERS_TOOLS
            export AZUREKMS_RESOURCEGROUP="${testazurekms_resourcegroup}"
            echo '${testazurekms_publickey}' > /tmp/testazurekms_public_key_file
            export AZUREKMS_PUBLICKEYPATH="/tmp/testazurekms_public_key_file"
            echo '${testazurekms_privatekey}' > /tmp/testazurekms_private_key_file
            chmod 600 /tmp/testazurekms_private_key_file
            export AZUREKMS_PRIVATEKEYPATH="/tmp/testazurekms_private_key_file"
            export AZUREKMS_SCOPE="${testazurekms_scope}"
            .evergreen/csfle/azurekms/create-and-setup-vm.sh
      # Load the AZUREKMS_GCLOUD, AZUREKMS_INSTANCE, AZUREKMS_REGION, and AZUREKMS_ZONE expansions.
      - command: expansions.update
        params:
          file: src/testazurekms-expansions.yml
    teardown_group:
      - command: expansions.update
        params:
          file: src/testazurekms-expansions.yml
      - command: shell.exec
        params:
          shell: "bash"
          working_dir: "src"
          script: |
            ${PREPARE_SHELL}
            export AZUREKMS_RESOURCEGROUP="${testazurekms_resourcegroup}"
            .evergreen/csfle/azurekms/delete-vm.sh
    tasks:
      - testazurekms-task

tasks:
  - name: "test-atlas"
    commands:
      - func: "run Atlas tests"
  - name: "test-serverless"
    commands:
      - func: "export FLE credentials"
      - func: "run serverless tests"
  - name: "test-docker"
    commands:
      - func: "build and test docker image"
  - name: "test-mlaunch"
    commands:
      - func: "run tests"
  - name: "test-via-docker"
    commands:
      - func: "run tests via docker"
  - name: "test-kerberos-integration"
    commands:
      - func: "export Kerberos credentials"
      - func: "run Kerberos integration tests"
  - name: "test-kerberos"
    commands:
      - func: "run Kerberos unit tests"
  - name: "test-fle"
    commands:
      - func: "export FLE credentials"
      - func: "run tests"
  - name: "test-fle-via-docker"
    commands:
      - func: "export FLE credentials"
      - func: "run tests via docker"
  - name: "test-aws-auth"
    commands:
      - func: "export AWS auth credentials"
      - func: "run AWS auth tests"
  - name: "testgcpkms-task"
    commands:
      - command: shell.exec
        type: setup
        params:
          working_dir: "src"
          shell: "bash"
          script: |
            ${PREPARE_SHELL}
            echo "Copying files ... begin"
            export GCPKMS_GCLOUD=${GCPKMS_GCLOUD}
            export GCPKMS_PROJECT=${GCPKMS_PROJECT}
            export GCPKMS_ZONE=${GCPKMS_ZONE}
            export GCPKMS_INSTANCENAME=${GCPKMS_INSTANCENAME}
            tar czf /tmp/mongo-ruby-driver.tgz .
            GCPKMS_SRC=/tmp/mongo-ruby-driver.tgz GCPKMS_DST=$GCPKMS_INSTANCENAME: .evergreen/csfle/gcpkms/copy-file.sh
            echo "Copying files ... end"
            echo "Untarring file ... begin"
            GCPKMS_CMD="tar xf mongo-ruby-driver.tgz" .evergreen/csfle/gcpkms/run-command.sh
            echo "Untarring file ... end"
      - command: shell.exec
        type: test
        params:
          working_dir: "src"
          shell: "bash"
          script: |
            ${PREPARE_SHELL}
            export GCPKMS_GCLOUD=${GCPKMS_GCLOUD}
            export GCPKMS_PROJECT=${GCPKMS_PROJECT}
            export GCPKMS_ZONE=${GCPKMS_ZONE}
            export GCPKMS_INSTANCENAME=${GCPKMS_INSTANCENAME}
            GCPKMS_CMD="TEST_FLE_GCP_AUTO=1 RVM_RUBY=ruby-3.1 FLE=helper TOPOLOGY=standalone MONGODB_VERSION=6.0 MONGO_RUBY_DRIVER_GCP_EMAIL="${fle_gcp_email}" MONGO_RUBY_DRIVER_GCP_PRIVATE_KEY='${fle_gcp_private_key}' MONGO_RUBY_DRIVER_GCP_PROJECT_ID='${fle_gcp_project_id}' MONGO_RUBY_DRIVER_GCP_LOCATION='${fle_gcp_location}' MONGO_RUBY_DRIVER_GCP_KEY_RING='${fle_gcp_key_ring}' MONGO_RUBY_DRIVER_GCP_KEY_NAME='${fle_gcp_key_name}' ./.evergreen/run-tests-gcp.sh" .evergreen/csfle/gcpkms/run-command.sh
  - name: "testazurekms-task"
    commands:
      - command: shell.exec
        type: setup
        params:
          working_dir: "src"
          shell: "bash"
          script: |
            ${PREPARE_SHELL}
            echo "Copying files ... begin"
            export AZUREKMS_RESOURCEGROUP=${testazurekms_resourcegroup}
            export AZUREKMS_VMNAME=${AZUREKMS_VMNAME}
            export AZUREKMS_PRIVATEKEYPATH="/tmp/testazurekms_private_key_file"
            tar czf /tmp/mongo-ruby-driver.tgz .
            AZUREKMS_SRC=/tmp/mongo-ruby-driver.tgz AZUREKMS_DST="~/" .evergreen/csfle/azurekms/copy-file.sh
            echo "Copying files ... end"
            echo "Untarring file ... begin"
            AZUREKMS_CMD="tar xf mongo-ruby-driver.tgz" .evergreen/csfle/azurekms/run-command.sh
            echo "Untarring file ... end"
      - command: shell.exec
        type: test
        params:
          working_dir: "src"
          shell: "bash"
          script: |
            ${PREPARE_SHELL}
            export AZUREKMS_RESOURCEGROUP=${testazurekms_resourcegroup}
            export AZUREKMS_VMNAME=${AZUREKMS_VMNAME}
            export AZUREKMS_PRIVATEKEYPATH="/tmp/testazurekms_private_key_file"
            AZUREKMS_CMD="TEST_FLE_AZURE_AUTO=1 RVM_RUBY=ruby-3.1 FLE=helper TOPOLOGY=standalone MONGODB_VERSION=6.0  MONGO_RUBY_DRIVER_AZURE_TENANT_ID="${MONGO_RUBY_DRIVER_AZURE_TENANT_ID}" MONGO_RUBY_DRIVER_AZURE_CLIENT_ID="${MONGO_RUBY_DRIVER_AZURE_CLIENT_ID}" MONGO_RUBY_DRIVER_AZURE_CLIENT_SECRET="${MONGO_RUBY_DRIVER_AZURE_CLIENT_SECRET}" MONGO_RUBY_DRIVER_AZURE_IDENTITY_PLATFORM_ENDPOINT="${MONGO_RUBY_DRIVER_AZURE_IDENTITY_PLATFORM_ENDPOINT}" MONGO_RUBY_DRIVER_AZURE_KEY_VAULT_ENDPOINT="${testazurekms_keyvaultendpoint}" MONGO_RUBY_DRIVER_AZURE_KEY_NAME="${testazurekms_keyname}"  ./.evergreen/run-tests-azure.sh" .evergreen/csfle/azurekms/run-command.sh
axes:

  - id: preload
    display_name: Preload server
    values:
      - id: nopreload
        display_name: Do not preload
      - id: preload
        display_name: Preload
        variables:
          PRELOAD_ARG: -p

  - id: "mongodb-version"
    display_name: MongoDB Version
    values:
      - id: "latest"
        display_name: "latest"
        variables:
          MONGODB_VERSION: "latest"
          CRYPT_SHARED_VERSION: "latest"
      - id: "6.0"
        display_name: "6.0"
        variables:
          MONGODB_VERSION: "6.0"
      - id: "5.3"
        display_name: "5.3"
        variables:
          MONGODB_VERSION: "5.3"
          CRYPT_SHARED_VERSION: "6.0.5"
      - id: "5.0"
        display_name: "5.0"
        variables:
          MONGODB_VERSION: "5.0"
          CRYPT_SHARED_VERSION: "6.0.5"
      - id: "4.4"
        display_name: "4.4"
        variables:
          MONGODB_VERSION: "4.4"
          CRYPT_SHARED_VERSION: "6.0.5"
      - id: "4.2"
        display_name: "4.2"
        variables:
          MONGODB_VERSION: "4.2"
          CRYPT_SHARED_VERSION: "6.0.5"
      - id: "4.0"
        display_name: "4.0"
        variables:
          MONGODB_VERSION: "4.0"
      - id: "3.6"
        display_name: "3.6"
        variables:
          MONGODB_VERSION: "3.6"

  - id: fcv
    display_name: FCV
    values:
      - id: '3.4'
        display_name: '3.4'
        variables:
          FCV: '3.4'

  - id: "topology"
    display_name: Topology
    values:
      - id: "standalone"
        display_name: Standalone
        variables:
          TOPOLOGY: standalone
      - id: "replica-set"
        display_name: Replica Set
        variables:
          TOPOLOGY: replica-set
      - id: "sharded-cluster"
        display_name: Sharded
        variables:
          TOPOLOGY: sharded-cluster
      - id: "load-balanced"
        display_name: Load Balanced
        variables:
          TOPOLOGY: load-balanced

  - id: "single-mongos"
    display_name: Single Mongos
    values:
      - id: "single-mongos"
        display_name: Single Mongos
        variables:
          SINGLE_MONGOS: 'true'

  - id: "auth-and-ssl"
    display_name: Authentication and SSL
    values:
      - id: "auth-and-ssl"
        display_name: Auth SSL
        variables:
          AUTH: "auth"
          SSL: "ssl"
      - id: "auth-and-nossl"
        display_name: Auth NoSSL
        variables:
          AUTH: "auth"
      - id: "noauth-and-ssl"
        display_name: NoAuth SSL
        variables:
          SSL: "ssl"
      - id: "noauth-and-nossl"
        display_name: NoAuth NoSSL
      - id: "x509"
        display_name: X.509
        variables:
          AUTH: "x509"
          SSL: "ssl"
      - id: kerberos
        display_name: Kerberos
        variables:
          AUTH: kerberos
      - id: aws-regular
        display_name: AWS Auth Regular Credentials
        variables:
          AUTH: aws-regular
      - id: aws-assume-role
        display_name: AWS Auth Assume Role
        variables:
          AUTH: aws-assume-role
      - id: aws-ec2
        display_name: AWS Auth EC2 Role
        variables:
          AUTH: aws-ec2
      - id: aws-ecs
        display_name: AWS Auth ECS Task
        variables:
          AUTH: aws-ecs
      - id: aws-web-identity
        display_name: AWS Auth Web Identity Task
        variables:
          AUTH: aws-web-identity

  - id: "ruby"
    display_name: Ruby Version
    values:
      - id: "ruby-3.2"
        display_name: ruby-3.2
        variables:
          RVM_RUBY: "ruby-3.2"
      - id: "ruby-3.1"
        display_name: ruby-3.1
        variables:
          RVM_RUBY: "ruby-3.1"
      - id: "ruby-3.1"
        display_name: ruby-3.1
        variables:
          RVM_RUBY: "ruby-3.1"
      - id: "ruby-3.0"
        display_name: ruby-3.0
        variables:
          RVM_RUBY: "ruby-3.0"
      - id: "ruby-2.7"
        display_name: ruby-2.7
        variables:
          RVM_RUBY: "ruby-2.7"
      - id: "ruby-2.6"
        display_name: ruby-2.6
        variables:
          RVM_RUBY: "ruby-2.6"
      - id: "ruby-2.5"
        display_name: ruby-2.5
        variables:
          RVM_RUBY: "ruby-2.5"
      - id: "ruby-head"
        display_name: ruby-head
        variables:
          RVM_RUBY: "ruby-head"
      - id: "jruby-9.2"
        display_name: jruby-9.2
        variables:
          RVM_RUBY: "jruby-9.2"
      - id: "jruby-9.3"
        display_name: jruby-9.3
        variables:
          RVM_RUBY: "jruby-9.3"
      - id: "jruby-9.4"
        display_name: jruby-9.4
        variables:
          RVM_RUBY: "jruby-9.4"
  
  - id: "os"
    display_name: OS
    values:
      - id: debian11
        display_name: "Debian 11"
        run_on: debian11-small
      - id: ubuntu2204
        display_name: "Ubuntu 22.04"
        run_on: ubuntu2204-small
      - id: rhel8
        display_name: "RHEL 8"
        run_on: rhel80-small
      - id: rhel8-arm
        display_name: "RHEL 8 ARM64"
        run_on: rhel82-arm64-small

  - id: docker-distro
    display_name: Docker Distro
    values:
        - id: debian11
          display_name: debian11
          variables:
            DOCKER_DISTRO: debian11
        - id: ubuntu2204
          display_name: ubuntu2204
          variables:
            DOCKER_DISTRO: ubuntu2204

  - id: "compressor"
    display_name: Compressor
    values:
      - id: "zlib"
        display_name: Zlib
        variables:
          COMPRESSOR: "zlib"
      - id: "snappy"
        display_name: Snappy
        variables:
          COMPRESSOR: "snappy"
      - id: "zstd"
        display_name: Zstd
        variables:
          COMPRESSOR: "zstd"

  - id: retry-reads
    display_name: Retry Reads
    values:
      - id: no-retry-reads
        display_name: No Retry Reads
        variables:
          RETRY_READS: 'false'

  - id: retry-writes
    display_name: Retry Writes
    values:
      - id: no-retry-writes
        display_name: No Retry Writes
        variables:
          RETRY_WRITES: 'false'

  - id: lint
    display_name: Lint
    values:
      - id: on
        display_name: On
        variables:
          LINT: '1'

  - id: stress
    display_name: Stress
    values:
      - id: on
        display_name: On
        variables:
          STRESS: '1'

  - id: fork
    display_name: Fork
    values:
      - id: on
        display_name: On
        variables:
          FORK: '1'

  - id: solo
    display_name: Solo
    values:
      - id: on
        display_name: On
        variables:
          SOLO: '1'

  - id: "as"
    display_name: ActiveSupport
    values:
      - id: "as"
        display_name: AS
        variables:
          WITH_ACTIVE_SUPPORT: true

  - id: bson
    display_name: BSON
    values:
      - id: master
        display_name: master
        variables:
          BSON: master
      - id: 4-stable
        display_name: 4-stable
        variables:
          BSON: 4-stable
      - id: min
        display_name: min
        variables:
          BSON: min

  - id: storage-engine
    display_name: Storage Engine
    values:
      - id: mmapv1
        display_name: MMAPv1
        run_on: rhel80-small
        variables:
          MMAPV1: 'true'

  - id: "fle"
    display_name: FLE
    values:
      - id: "helper"
        display_name: via LMC helper
        variables:
          FLE: helper
      - id: "path"
        display_name: via LMC path
        variables:
          FLE: path

  - id: ocsp-algorithm
    display_name: OCSP Algorithm
    values:
      - id: rsa
        display_name: RSA
        variables:
          OCSP_ALGORITHM: rsa
      - id: ecdsa
        display_name: ECDSA
        variables:
          OCSP_ALGORITHM: ecdsa

  - id: ocsp-status
    display_name: OCSP Status
    values:
      - id: valid
        display_name: Valid
      - id: revoked
        display_name: Revoked
        variables:
          OCSP_STATUS: revoked
      - id: unknown
        display_name: Unknown
        variables:
          OCSP_STATUS: unknown

  - id: ocsp-delegate
    display_name: OCSP Delegate
    values:
      - id: on
        display_name: on
        variables:
          OCSP_DELEGATE: 1

  - id: ocsp-must-staple
    display_name: OCSP Must Staple
    values:
      - id: on
        display_name: on
        variables:
          OCSP_MUST_STAPLE: 1

  - id: ocsp-verifier
    display_name: OCSP Verifier
    values:
      - id: true
        display_name: true
        variables:
          OCSP_VERIFIER: 1

  - id: ocsp-connectivity
    display_name: OCSP Connectivity
    values:
      - id: pass
        display_name: pass
        variables:
          OCSP_CONNECTIVITY: pass
      - id: fail
        display_name: fail
        variables:
          OCSP_CONNECTIVITY: fail

  - id: extra-uri-options
    display_name: extra URI options
    values:
      - id: none
        display_name: None
      - id: "tlsInsecure=true"
        variables:
          EXTRA_URI_OPTIONS: "tlsInsecure=true"
      - id: "tlsAllowInvalidCertificates=true"
        variables:
          EXTRA_URI_OPTIONS: "tlsAllowInvalidCertificates=true"

  - id: api-version-required
    display_name: API version required
    values:
      - id: yes
        display_name: Yes
        variables:
          API_VERSION_REQUIRED: 1
      - id: no
        display_name: No

buildvariants:
  - matrix_name: "auth/ssl"
    matrix_spec:
      auth-and-ssl: ["auth-and-ssl", "noauth-and-nossl"]
      ruby: "ruby-3.1"
      mongodb-version: "6.0"
      topology: ["standalone", "replica-set", "sharded-cluster"]
      os: rhel8
    display_name: ${auth-and-ssl} ${topology}
    tasks:
      - name: "test-mlaunch"

  - matrix_name: "mongo-recent"
    matrix_spec:
      ruby: ["ruby-3.1", "jruby-9.3"]
      mongodb-version: ['latest', '6.0']
      topology: ["standalone", "replica-set", "sharded-cluster"]
      os: ['rhel8', 'debian11', 'ubuntu2204']
    display_name: "${mongodb-version} ${os} ${topology} ${auth-and-ssl} ${ruby}"
    tasks:
      - name: "test-mlaunch"

  # Only JRuby-9.4 is built for arm in the current toolchain, but 9.4 has other
  # issues. Either we fix those issues, or we build 9.3 for arm in the toolchain,
  # and hope it fixes the issues... Until then, we can only test MRI ruby on arm.
  - matrix_name: "mongo-recent-arm"
    matrix_spec:
      ruby: "ruby-3.1"
      mongodb-version: ['latest', '6.0']
      topology: ["standalone", "replica-set", "sharded-cluster"]
      os: 'rhel8-arm'
    display_name: "${mongodb-version} ${os} ${topology} ${auth-and-ssl} ${ruby}"
    tasks:
      - name: "test-mlaunch"

  - matrix_name: "mongo-5.x"
    matrix_spec:
      ruby: ["ruby-3.1", "ruby-2.7", "jruby-9.3"]
      mongodb-version: ['5.3', '5.0']
      topology: ["standalone", "replica-set", "sharded-cluster"]
      os: rhel8
    display_name: "${mongodb-version} ${topology} ${auth-and-ssl} ${ruby}"
    tasks:
      - name: "test-mlaunch"

  - matrix_name: "mongo-4.x"
    matrix_spec:
      ruby: ["ruby-3.0", "ruby-2.7", "ruby-2.6", "ruby-2.5"]
      mongodb-version: ['4.4', '4.2', '4.0']
      topology: ["standalone", "replica-set", "sharded-cluster"]
      os: rhel8
    display_name: "${mongodb-version} ${topology} ${auth-and-ssl} ${ruby}"
    tasks:
      - name: "test-mlaunch"

  - matrix_name: "mongo-3.6"
    matrix_spec:
      ruby: "ruby-2.5"
      mongodb-version: ['3.6']
      topology: ["standalone", "replica-set", "sharded-cluster"]
      os: rhel8
    display_name: "${mongodb-version} ${topology} ${auth-and-ssl} ${ruby}"
    tasks:
      - name: "test-mlaunch"

  - matrix_name: "single-lb"
    matrix_spec:
      ruby: "ruby-3.1"
      mongodb-version: "6.0"
      topology: load-balanced
      single-mongos: single-mongos
      os: rhel8
    display_name: "${mongodb-version} ${topology} single-lb ${auth-and-ssl} ${ruby}"
    tasks:
      - name: "test-mlaunch"

  - matrix_name: "mongo-5.0-api-version"
    matrix_spec:
      ruby: "ruby-3.1"
      mongodb-version: '5.0'
      topology: standalone
      api-version-required: yes
      os: rhel8
    display_name: "${mongodb-version} api-version-required ${topology} ${auth-and-ssl} ${ruby}"
    tasks:
      - name: "test-mlaunch"

  - matrix_name: "single-mongos"
    matrix_spec:
      ruby: "ruby-3.1"
      mongodb-version: "6.0"
      topology: "sharded-cluster"
      single-mongos: single-mongos
      os: rhel8
    display_name: "${mongodb-version} ${topology} single-mongos ${auth-and-ssl} ${ruby}"
    tasks:
      - name: "test-mlaunch"

  - matrix_name: "no-retry-reads"
    matrix_spec:
      retry-reads: no-retry-reads
      ruby: "ruby-3.1"
      mongodb-version: "6.0"
      topology: ["standalone", "replica-set", "sharded-cluster"]
      os: rhel8
    display_name: "${mongodb-version} ${topology} ${retry-reads} ${ruby}"
    tasks:
      - name: "test-mlaunch"

  - matrix_name: "no-retry-writes"
    matrix_spec:
      retry-writes: no-retry-writes
      ruby: "ruby-3.1"
      mongodb-version: "6.0"
      topology: [replica-set, sharded-cluster]
      os: rhel8
    display_name: "${mongodb-version} ${topology} ${retry-writes} ${ruby}"
    tasks:
      - name: "test-mlaunch"

  - matrix_name: mmapv1
    matrix_spec:
      ruby: "ruby-2.5"
      mongodb-version: ['3.6', '4.0']
      topology: ["standalone", "replica-set", "sharded-cluster"]
      storage-engine: mmapv1
      os: rhel8
    display_name: "${mongodb-version} ${topology} mmapv1 ${ruby}"
    tasks:
      - name: "test-mlaunch"

  - matrix_name: "lint"
    matrix_spec:
      lint: on
      ruby: "ruby-3.1"
      mongodb-version: "6.0"
      topology: '*'
      os: rhel8
    display_name: "${mongodb-version} ${topology} ${lint} ${ruby}"
    tasks:
      - name: "test-mlaunch"

  - matrix_name: "fork"
    matrix_spec:
      fork: on
      ruby: "ruby-3.1"
      mongodb-version: "6.0"
      topology: ["standalone", "replica-set", "sharded-cluster"]
      os: rhel8
    display_name: "${mongodb-version} ${topology} fork ${ruby}"
    tasks:
      - name: "test-mlaunch"

  - matrix_name: "solo"
    matrix_spec:
      solo: on
      ruby: ["ruby-3.2", "ruby-3.1", "ruby-3.0", "ruby-2.7", "ruby-2.6", "ruby-2.5", "jruby-9.3", "jruby-9.2"]
      mongodb-version: "6.0"
      topology: ["standalone", "replica-set", "sharded-cluster"]
      os: rhel8
    display_name: "${mongodb-version} ${topology} solo ${ruby}"
    tasks:
      - name: "test-mlaunch"

  - matrix_name: "stress older"
    matrix_spec:
      stress: on
      ruby: ["ruby-2.7"]
      mongodb-version: ['4.2', '4.0', '3.6']
      topology: replica-set
      os: rhel8
    display_name: "${mongodb-version} ${topology} stress ${ruby}"
    tasks:
      - name: "test-mlaunch"

  - matrix_name: "stress"
    matrix_spec:
      stress: on
      ruby: "ruby-3.1"
      mongodb-version: ["6.0", "5.3"]
      topology: replica-set
      os: rhel8
    display_name: "${mongodb-version} ${topology} stress ${ruby}"
    tasks:
      - name: "test-mlaunch"

  - matrix_name: "x509-tests"
    matrix_spec:
      auth-and-ssl: "x509"
      ruby: "ruby-3.1"
      # needs the latest_5x_mdb because run-tests.sh uses `mongo` to configure
      # the server for certain auth mechanisms. Once run-tests.sh is made smart
      # enough to install mongosh, and then use either mongo or mongosh
      # (depending on server version and what's available), we can bump this to
      # the latest stable db version.
      mongodb-version: "5.3"
      topology: standalone
      os: rhel8
    display_name: "${mongodb-version} ${topology} ${auth-and-ssl} ${ruby}"
    tasks:
      - name: "test-mlaunch"

  - matrix_name: "jruby-auth"
    matrix_spec:
      auth-and-ssl: [ "auth-and-ssl", "noauth-and-nossl" ]
      ruby: jruby-9.3
      mongodb-version: "6.0"
      topology: ["standalone", "replica-set", "sharded-cluster"]
      os: rhel8
    display_name: "${mongodb-version} ${topology} ${auth-and-ssl} ${ruby}"
    tasks:
      - name: "test-mlaunch"

  - matrix_name: "zlib"
    matrix_spec:
      auth-and-ssl: [ "auth-and-ssl", "noauth-and-nossl" ]
      ruby: ["ruby-3.1", "ruby-2.7", "jruby-9.3"]
      mongodb-version: "6.0"
      topology: "replica-set"
      compressor: 'zlib'
      os: rhel8
    display_name: "${compressor} ${mongodb-version} ${topology} ${auth-and-ssl} ${ruby}"
    tasks:
      - name: "test-mlaunch"

  - matrix_name: "snappy"
    matrix_spec:
      auth-and-ssl: [ "auth-and-ssl", "noauth-and-nossl" ]
      ruby: ["ruby-3.1", "ruby-2.7", "jruby-9.3"]
      mongodb-version: "6.0"
      topology: "replica-set"
      compressor: 'snappy'
      os: rhel8
    display_name: "${compressor} ${mongodb-version} ${topology} ${auth-and-ssl} ${ruby}"
    tasks:
      - name: "test-mlaunch"

  # the zstd-ruby gem does not support JRuby (explicitly). However, there is
  # apparently a zstd-jni gem for JRuby that we could investigate here; if
  # this test is ever supported to support jruby, the `sample_mri_rubies`
  # reference should be replaced with `sample_rubies`.
  - matrix_name: "zstd-auth"
    matrix_spec:
      auth-and-ssl: [ "auth-and-ssl", "noauth-and-nossl" ]
      ruby: ["ruby-3.1", "ruby-2.7"]
      mongodb-version: "6.0"
      topology: "replica-set"
      compressor: 'zstd'
      os: rhel8
    display_name: "${compressor} ${mongodb-version} ${topology} ${auth-and-ssl} ${ruby}"
    tasks:
      - name: "test-mlaunch"

  - matrix_name: "activesupport"
    matrix_spec:
      ruby: ["ruby-3.1", "ruby-2.7", "jruby-9.3"]
      mongodb-version: "6.0"
      topology: replica-set
      as: as
      os: rhel8
    display_name: "AS ${mongodb-version} ${topology} ${ruby}"
    tasks:
      - name: "test-mlaunch"

  - matrix_name: "bson"
    matrix_spec:
      ruby: ["ruby-3.1", "ruby-2.7", "jruby-9.3"]
      mongodb-version: "6.0"
      topology: replica-set
      bson: "*"
      os: rhel8
    display_name: "AS ${mongodb-version} ${topology} ${ruby} ${bson}"
    tasks:
      - name: "test-mlaunch"

  - matrix_name: "kerberos-integration"
    matrix_spec:
      ruby: ["ruby-3.1", "ruby-2.7", "jruby-9.3"]
      os: rhel8
    display_name: "Kerberos integration ${os} ${ruby}"
    tasks:
      - name: "test-kerberos-integration"

  - matrix_name: "kerberos-unit"
    matrix_spec:
      ruby: "ruby-3.1"
      mongodb-version: "6.0"
      topology: standalone
      os: rhel8
      auth-and-ssl: kerberos
    display_name: "Kerberos Tests"
    tasks:
      - name: "test-kerberos"

  - matrix_name: "fle"
    matrix_spec:
      auth-and-ssl: "noauth-and-nossl"
      ruby: ["ruby-3.1", "ruby-2.7", "jruby-9.3"]
      topology: [replica-set, sharded-cluster]
      mongodb-version: [ 'latest', '6.0', '4.4', '4.2', '4.0' ]
      os: rhel8
      fle: helper
    display_name: "FLE: ${mongodb-version} ${topology} ${ruby}"
    tasks:
      - name: "test-fle"

  - matrix_name: aws-auth-regular
    matrix_spec:
      auth-and-ssl: [ aws-regular, aws-assume-role, aws-ec2, aws-ecs, aws-web-identity ]
      ruby: "ruby-3.1"
      topology: standalone
      # needs the latest_5x_mdb because run-tests.sh uses `mongo` to configure
      # the server for certain auth mechanisms. Once run-tests.sh is made smart
      # enough to install mongosh, and then use either mongo or mongosh
      # (depending on server version and what's available), we can bump this to
      # the latest stable db version.
      mongodb-version: "5.3"
      os: rhel8
    display_name: "AWS ${auth-and-ssl} ${mongodb-version} ${ruby}"
    tasks:
      - name: "test-aws-auth"

  - matrix_name: ocsp-verifier
    matrix_spec:
      ocsp-verifier: true
      # No JRuby due to https://github.com/jruby/jruby-openssl/issues/210
      ruby: ["ruby-3.2", "ruby-3.1", "ruby-3.0", "ruby-2.7", "ruby-2.6", "ruby-2.5"]
      topology: standalone
      mongodb-version: "6.0"
      os: rhel8
    display_name: "OCSP verifier: ${mongodb-version} ${ruby}"
    tasks:
      - name: test-mlaunch

  - matrix_name: ocsp-must-staple
    matrix_spec:
      ocsp-algorithm: ecdsa
      ocsp-must-staple: on
      ocsp-delegate: on
      ruby: ["ruby-3.1", "ruby-2.7"]
      topology: standalone
      mongodb-version: "6.0"
      os: rhel8
      auth-and-ssl: noauth-and-ssl
    display_name: "OCSP integration - must staple: ${mongodb-version} ${ruby}"
    tasks:
      - name: test-mlaunch

  - matrix_name: ocsp-unknown
    matrix_spec:
      ocsp-algorithm: rsa
      ocsp-status: unknown
      ruby: ["ruby-3.1", "ruby-2.7"]
      topology: standalone
      mongodb-version: "6.0"
      os: rhel8
      auth-and-ssl: noauth-and-ssl
    display_name: "OCSP integration - unknown: ${mongodb-version} ${ruby}"
    tasks:
      - name: test-mlaunch

  - matrix_name: ocsp-connectivity
    matrix_spec:
      ocsp-algorithm: '*'
      ocsp-status: valid
      ocsp-delegate: '*'
      ocsp-connectivity: pass
      extra-uri-options: "none"
      ruby: ["ruby-3.1", "ruby-2.7"]
      topology: standalone
      mongodb-version: "6.0"
      os: rhel8
    display_name: "OCSP connectivity: ${ocsp-algorithm} ${ocsp-status} ${ocsp-delegate} ${extra-uri-options} ${mongodb-version} ${ruby}"
    tasks:
      - name: test-mlaunch
  - matrix_name: ocsp-connectivity
    matrix_spec:
      ocsp-algorithm: '*'
      ocsp-status: unknown
      ocsp-delegate: '*'
      ocsp-connectivity: pass
      extra-uri-options: "none"
      ruby: ["ruby-3.1", "ruby-2.7"]
      topology: standalone
      mongodb-version: "6.0"
      os: rhel8
    display_name: "OCSP connectivity: ${ocsp-algorithm} ${ocsp-status} ${ocsp-delegate} ${extra-uri-options} ${mongodb-version} ${ruby}"
    tasks:
      - name: test-mlaunch
  - matrix_name: ocsp-connectivity
    matrix_spec:
      ocsp-algorithm: '*'
      ocsp-status: revoked
      ocsp-delegate: '*'
      ocsp-connectivity: fail
      extra-uri-options: "none"
      ruby: ["ruby-3.1", "ruby-2.7"]
      topology: standalone
      mongodb-version: "6.0"
      os: rhel8
    display_name: "OCSP connectivity: ${ocsp-algorithm} ${ocsp-status} ${ocsp-delegate} ${extra-uri-options} ${mongodb-version} ${ruby}"
    tasks:
      - name: test-mlaunch
  - matrix_name: ocsp-connectivity
    matrix_spec:
      ocsp-algorithm: '*'
      ocsp-status: valid
      ocsp-delegate: '*'
      ocsp-connectivity: pass
      extra-uri-options: "tlsInsecure=true"
      ruby: ["ruby-3.1", "ruby-2.7"]
      topology: standalone
      mongodb-version: "6.0"
      os: rhel8
    display_name: "OCSP connectivity: ${ocsp-algorithm} ${ocsp-status} ${ocsp-delegate} ${extra-uri-options} ${mongodb-version} ${ruby}"
    tasks:
      - name: test-mlaunch
  - matrix_name: ocsp-connectivity
    matrix_spec:
      ocsp-algorithm: '*'
      ocsp-status: unknown
      ocsp-delegate: '*'
      ocsp-connectivity: pass
      extra-uri-options: "tlsInsecure=true"
      ruby: ["ruby-3.1", "ruby-2.7"]
      topology: standalone
      mongodb-version: "6.0"
      os: rhel8
    display_name: "OCSP connectivity: ${ocsp-algorithm} ${ocsp-status} ${ocsp-delegate} ${extra-uri-options} ${mongodb-version} ${ruby}"
    tasks:
      - name: test-mlaunch
  - matrix_name: ocsp-connectivity
    matrix_spec:
      ocsp-algorithm: '*'
      ocsp-status: revoked
      ocsp-delegate: '*'
      ocsp-connectivity: pass
      extra-uri-options: "tlsInsecure=true"
      ruby: ["ruby-3.1", "ruby-2.7"]
      topology: standalone
      mongodb-version: "6.0"
      os: rhel8
    display_name: "OCSP connectivity: ${ocsp-algorithm} ${ocsp-status} ${ocsp-delegate} ${extra-uri-options} ${mongodb-version} ${ruby}"
    tasks:
      - name: test-mlaunch
  - matrix_name: ocsp-connectivity
    matrix_spec:
      ocsp-algorithm: '*'
      ocsp-status: valid
      ocsp-delegate: '*'
      ocsp-connectivity: pass
      extra-uri-options: "tlsAllowInvalidCertificates=true"
      ruby: ["ruby-3.1", "ruby-2.7"]
      topology: standalone
      mongodb-version: "6.0"
      os: rhel8
    display_name: "OCSP connectivity: ${ocsp-algorithm} ${ocsp-status} ${ocsp-delegate} ${extra-uri-options} ${mongodb-version} ${ruby}"
    tasks:
      - name: test-mlaunch
  - matrix_name: ocsp-connectivity
    matrix_spec:
      ocsp-algorithm: '*'
      ocsp-status: unknown
      ocsp-delegate: '*'
      ocsp-connectivity: pass
      extra-uri-options: "tlsAllowInvalidCertificates=true"
      ruby: ["ruby-3.1", "ruby-2.7"]
      topology: standalone
      mongodb-version: "6.0"
      os: rhel8
    display_name: "OCSP connectivity: ${ocsp-algorithm} ${ocsp-status} ${ocsp-delegate} ${extra-uri-options} ${mongodb-version} ${ruby}"
    tasks:
      - name: test-mlaunch
  - matrix_name: ocsp-connectivity
    matrix_spec:
      ocsp-algorithm: '*'
      ocsp-status: revoked
      ocsp-delegate: '*'
      ocsp-connectivity: pass
      extra-uri-options: "tlsAllowInvalidCertificates=true"
      ruby: ["ruby-3.1", "ruby-2.7"]
      topology: standalone
      mongodb-version: "6.0"
      os: rhel8
    display_name: "OCSP connectivity: ${ocsp-algorithm} ${ocsp-status} ${ocsp-delegate} ${extra-uri-options} ${mongodb-version} ${ruby}"
    tasks:
      - name: test-mlaunch

  - matrix_name: ocsp-connectivity-jruby
    matrix_spec:
      # ECDSA does not work on JRuby.
      # https://github.com/jruby/jruby-openssl/issues/213
      ocsp-algorithm: rsa
      # We do not perform OCSP verification on JRuby, therefore the revoked
      # configuration fails (connection succeeds due to lack of verification
      # when it is expected to fail).
      # https://github.com/jruby/jruby-openssl/issues/210
      ocsp-status: [valid, unknown]
      ocsp-delegate: '*'
      ocsp-connectivity: pass
      ruby: jruby-9.3
      topology: standalone
      mongodb-version: "6.0"
      os: rhel8
    display_name: "OCSP connectivity: ${ocsp-algorithm} ${ocsp-status} ${ocsp-delegate} ${mongodb-version} ${ruby}"
    tasks:
      - name: test-mlaunch

  - matrix_name: testgcpkms-variant
    matrix_spec:
      ruby: "ruby-3.1"
      fle: helper
      topology: standalone
      os: rhel8
      mongodb-version: "6.0"
    display_name: "GCP KMS"
    tasks:
      - name: testgcpkms_task_group
        batchtime: 20160 # Use a batchtime of 14 days as suggested by the CSFLE test README

<<<<<<< HEAD
  - matrix_name: atlas
=======
  - matrix_name: testazurekms-variant
    matrix_spec:
      ruby: ruby-3.0
      fle: helper
      topology: standalone
      os: debian11
      mongodb-version: 6.0
    display_name: "AZURE KMS"
    tasks:
      - name: testazurekms_task_group
        batchtime: 20160 # Use a batchtime of 14 days as suggested by the CSFLE test README

  - matrix_name: "atlas"
>>>>>>> 7fc62fa6
    matrix_spec:
      ruby: ["ruby-3.2", "ruby-3.1", "ruby-3.0", "ruby-2.7", "ruby-2.6", "ruby-2.5", "jruby-9.3", "jruby-9.2"]
      os: rhel8
    display_name: "Atlas tests ${ruby}"
    tasks:
       - name: test-atlas

  - matrix_name: "serverless"
    matrix_spec:
      # https://jira.mongodb.org/browse/RUBY-3217
      # ruby: ["ruby-3.2", "ruby-3.1", "ruby-3.0", "ruby-2.7", "ruby-2.6", "ruby-2.5", "jruby-9.3", "jruby-9.2"]
      ruby: ["ruby-3.2", "ruby-3.1", "ruby-3.0", "ruby-2.7", "ruby-2.6", "ruby-2.5"]
      fle: path
      os: rhel8
    display_name: "Atlas serverless ${ruby} single mongos"
    tasks:
       - name: test-serverless<|MERGE_RESOLUTION|>--- conflicted
+++ resolved
@@ -832,7 +832,7 @@
         display_name: jruby-9.4
         variables:
           RVM_RUBY: "jruby-9.4"
-  
+
   - id: "os"
     display_name: OS
     values:
@@ -1574,9 +1574,6 @@
       - name: testgcpkms_task_group
         batchtime: 20160 # Use a batchtime of 14 days as suggested by the CSFLE test README
 
-<<<<<<< HEAD
-  - matrix_name: atlas
-=======
   - matrix_name: testazurekms-variant
     matrix_spec:
       ruby: ruby-3.0
@@ -1590,7 +1587,6 @@
         batchtime: 20160 # Use a batchtime of 14 days as suggested by the CSFLE test README
 
   - matrix_name: "atlas"
->>>>>>> 7fc62fa6
     matrix_spec:
       ruby: ["ruby-3.2", "ruby-3.1", "ruby-3.0", "ruby-2.7", "ruby-2.6", "ruby-2.5", "jruby-9.3", "jruby-9.2"]
       os: rhel8
