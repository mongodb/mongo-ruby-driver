--- conflicted
+++ resolved
@@ -59,11 +59,8 @@
   python2 -V || true
   python -m pip install virtualenv --user
   venvpath="$MONGO_ORCHESTRATION_HOME"/venv
-<<<<<<< HEAD
-=======
   # https://github.com/pypa/virtualenv/issues/1630
   python2 -m pip install pip
->>>>>>> f75f4c41
   python2 -m virtualenv -p python2 $venvpath
   . $venvpath/bin/activate
   pip install 'mtools-legacy[mlaunch]'
